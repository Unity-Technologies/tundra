--- conflicted
+++ resolved
@@ -367,18 +367,14 @@
 
 #if defined(TUNDRA_WIN32)
 
-<<<<<<< HEAD
 #define MAX_PATH_CREATEDIR 248
 
-=======
->>>>>>> e6e6bafb
 const wchar_t  ExtendedPrefix[] = L"\\\\?\\";
 const wchar_t  DevicePathPrefix[] = L"\\\\.\\";
 const wchar_t  UNCExtendedPathPrefix[] = L"\\\\?\\UNC\\";
 const wchar_t  UNCPathPrefix[] = L"\\\\";
 
 bool IsExtended(const std::wstring& path)
-<<<<<<< HEAD
 {
     return path.compare(0, wcslen(ExtendedPrefix), ExtendedPrefix) == 0;
 }
@@ -397,28 +393,6 @@
 {
     return path.empty() || IsDevice(path) || IsExtended(path) || IsUNCExtended(path);
 }
-
-=======
-{
-    return path.compare(0, wcslen(ExtendedPrefix), ExtendedPrefix) == 0;
-}
-
-bool IsUNCExtended(const std::wstring& path)
-{
-    return path.compare(0, wcslen(UNCExtendedPathPrefix), UNCExtendedPathPrefix) == 0;
-}
-
-bool IsDevice(const std::wstring& path)
-{
-    return path.compare(0, wcslen(DevicePathPrefix), DevicePathPrefix) == 0;
-}
-
-bool IsNormalized(const std::wstring& path)
-{
-    return path.empty() || IsDevice(path) || IsExtended(path) || IsUNCExtended(path);
-}
-
->>>>>>> e6e6bafb
 std::wstring ToWideString(const char* input)
 {
     int size = MultiByteToWideChar(CP_UTF8, 0, input, strlen(input), 0, 0);
@@ -450,25 +424,17 @@
     }
 
     std::wstring str;
-<<<<<<< HEAD
     // This is 248 instead of 260 which is MAX_PATH because according to MSDN:
     // For the ANSI version of CreateDirectoryW, there is a default string
     // size limit for paths of 248 characters (MAX_PATH - enough room for a 8.3 filename).
     if (size < MAX_PATH_CREATEDIR)
-=======
-    if (size < MAX_PATH)
->>>>>>> e6e6bafb
     {
         str.assign(buf);
     }
     else
     {
         str.resize(size + wcslen(UNCExtendedPathPrefix), 0);
-<<<<<<< HEAD
         size = ::GetFullPathNameW(path->c_str(), str.length(), const_cast<LPWSTR>(str.data()), nullptr);
-=======
-        size = ::GetFullPathNameW(path->c_str(), size, const_cast<LPWSTR>(str.data()), nullptr);
->>>>>>> e6e6bafb
 
         if (size == 0)
         {
