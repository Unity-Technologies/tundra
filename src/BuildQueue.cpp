#include "BuildQueue.hpp"
#include "DagData.hpp"
#include "MemAllocHeap.hpp"
#include "MemAllocLinear.hpp"
#include "NodeState.hpp"
#include "Scanner.hpp"
#include "FileInfo.hpp"
#include "StateData.hpp"
#include "SignalHandler.hpp"
#include "Exec.hpp"
#include "Stats.hpp"
#include "StatCache.hpp"
#include "FileSign.hpp"
#include "Hash.hpp"
<<<<<<< HEAD
#include "Atomic.hpp"
=======
>>>>>>> ddf790fb
#include "Profiler.hpp"

#include <stdio.h>

namespace t2
{
  namespace BuildResult
  {
    const char* Names[Enum::kCount] =
    {
      "Build success",
      "Build interrupted",
      "Build failed",
      "Build failed to setup error"
    };
  }


  static void ThreadStateInit(ThreadState* self, BuildQueue* queue, size_t scratch_size, int index)
  {
    HeapInit(&self->m_LocalHeap);
    LinearAllocInit(&self->m_ScratchAlloc, &self->m_LocalHeap, scratch_size, "thread-local scratch");
    self->m_ThreadIndex = index;
    self->m_Queue       = queue;
  }

  static void ThreadStateDestroy(ThreadState* self)
  {
    LinearAllocDestroy(&self->m_ScratchAlloc);
    HeapDestroy(&self->m_LocalHeap);
  }

  static int AvailableNodeCount(BuildQueue* queue)
  {
    const uint32_t queue_mask  = queue->m_QueueCapacity - 1;
    uint32_t       read_index  = queue->m_QueueReadIndex;
    uint32_t       write_index = queue->m_QueueWriteIndex;

    return (write_index - read_index) & queue_mask;
  }

  static NodeState* GetStateForNode(BuildQueue* queue, int32_t src_index)
  {
    int32_t state_index = queue->m_Config.m_NodeRemappingTable[src_index];

    if (state_index == -1)
      return nullptr;

    NodeState* state = queue->m_Config.m_NodeState + state_index;

    CHECK(int(state->m_MmapData - queue->m_Config.m_NodeData) == src_index);

    return state;
  }


  static bool AllDependenciesReady(BuildQueue* queue, const NodeState* state)
  {
    const NodeData *src_node      = state->m_MmapData;

    for (int32_t dep_index : src_node->m_Dependencies)
    {
      NodeState* state = GetStateForNode(queue, dep_index);

      CHECK(state != nullptr);

      if (!NodeStateIsCompleted(state))
      {
        return false;
      }
    }

    return true;
  }


  static void WakeWaiters(BuildQueue* queue, int count)
  {
    if (count > 1)
      CondBroadcast(&queue->m_WorkAvailable);
    else
      CondSignal(&queue->m_WorkAvailable);
  }

  static void Enqueue(BuildQueue* queue, NodeState* state)
  {
    uint32_t       write_index = queue->m_QueueWriteIndex;
    const uint32_t queue_mask  = queue->m_QueueCapacity - 1;
    int32_t*       build_queue = queue->m_Queue;


    CHECK(AllDependenciesReady(queue, state));
    CHECK(!NodeStateIsQueued(state));
    CHECK(!NodeStateIsActive(state));
    CHECK(!NodeStateIsCompleted(state));
    CHECK(state->m_MmapData->m_PassIndex == queue->m_CurrentPassIndex);

#if ENABLED(CHECKED_BUILD)
    const int avail_init = AvailableNodeCount(queue);
#endif

    int state_index = int(state - queue->m_Config.m_NodeState);

    build_queue[write_index] = state_index;
    write_index              = (write_index + 1) & queue_mask;
    queue->m_QueueWriteIndex = write_index;

    NodeStateFlagQueued(state);

    CHECK(AvailableNodeCount(queue) == 1 + avail_init);
  }

  static void ParkExpensiveNode(BuildQueue* queue, NodeState* state)
  {
    NodeStateFlagQueued(state);
    CHECK(queue->m_ExpensiveWaitCount < (int) queue->m_QueueCapacity);
    queue->m_ExpensiveWaitList[queue->m_ExpensiveWaitCount++] = state;
  }

  static void UnparkExpensiveNode(BuildQueue* queue)
  {
    if (queue->m_ExpensiveWaitCount > 0)
    {
      NodeState* node = queue->m_ExpensiveWaitList[--queue->m_ExpensiveWaitCount];
      CHECK(NodeStateIsQueued(node));
      // Really only to avoid tripping up checks in Enqueue()
      NodeStateFlagUnqueued(node);
      NodeStateFlagInactive(node);
      Enqueue(queue, node);
      CondSignal(&queue->m_WorkAvailable);
    }
  }

  static BuildProgress::Enum SetupDependencies(BuildQueue* queue, NodeState* node)
  {
    const NodeData *src_node         = node->m_MmapData;
    int             dep_waits_needed = 0;
    int             enqueue_count    = 0;

    // Go through all dependencies and see how those nodes are doing.  If any
    // of them are not finished, we'll have to wait before this node can continue
    // to advance its state machine.
    for (int32_t dep_index : src_node->m_Dependencies)
    {
      NodeState* state = GetStateForNode(queue, dep_index);

      CHECK(state != nullptr);

      CHECK(state->m_MmapData->m_PassIndex <= src_node->m_PassIndex);

      if (NodeStateIsCompleted(state))
        continue;

      ++dep_waits_needed;

      if (!NodeStateIsQueued(state) && !NodeStateIsActive(state) && !NodeStateIsBlocked(state))
      {
        Enqueue(queue, state);
        ++enqueue_count;
      }
    }

    if (enqueue_count > 0)
      WakeWaiters(queue, enqueue_count);

    // We're waiting on dependencies to be ready.
    if (dep_waits_needed > 0)
      return BuildProgress::kBlocked;

    return BuildProgress::kUnblocked;
  }

  static bool OutputFilesDiffer(const NodeData* node_data, const NodeStateData* prev_state)
  {
    int file_count = node_data->m_OutputFiles.GetCount();

    if (file_count != prev_state->m_OutputFiles.GetCount())
      return true;

    for (int i = 0; i < file_count; ++i)
    {
      if (0 != strcmp(node_data->m_OutputFiles[i].m_Filename, prev_state->m_OutputFiles[i]))
        return true;
    }

    return false;
  }

  static bool OutputFilesMissing(StatCache* stat_cache, const NodeData* node)
  {
    for (const FrozenFileAndHash& f : node->m_OutputFiles)
    {
      FileInfo i = StatCacheStat(stat_cache, f.m_Filename, f.m_FilenameHash);

      if (!i.Exists())
        return true;
    }

    return false;
  }

  static bool MakeDirectoriesRecursive(StatCache* stat_cache, const PathBuffer& dir)
  {
    PathBuffer parent_dir = dir;
    PathStripLast(&parent_dir);

    // Can't go any higher.
    if (dir == parent_dir)
      return true;

    if (!MakeDirectoriesRecursive(stat_cache, parent_dir))
      return false;

    char path[kMaxPathLength];
    PathFormat(path, &dir);

    FileInfo info = StatCacheStat(stat_cache, path);

    if (info.Exists())
    {
      // Just asssume this is a directory. We could check it - but there's currently no way via _stat64() calls
      // on Windows to check if a file is a symbolic link (to a directory).
      return true;
    }
    else
    {
      Log(kSpam, "create dir \"%s\"", path);
      bool success = MakeDirectory(path);
      StatCacheMarkDirty(stat_cache, path, Djb2HashPath(path));
      return success;
    }
  }

  static bool MakeDirectoriesForFile(StatCache* stat_cache, const PathBuffer& buffer)
  {
    PathBuffer path = buffer;
    PathStripLast(&path);
    return MakeDirectoriesRecursive(stat_cache, path);
  }

  static BuildProgress::Enum CheckInputSignature(BuildQueue* queue, ThreadState* thread_state, NodeState* node, Mutex* queue_lock)
  {
    CHECK(AllDependenciesReady(queue, node));

    MutexUnlock(queue_lock);

    const BuildQueueConfig& config = queue->m_Config;
    StatCache* stat_cache = config.m_StatCache;
    DigestCache* digest_cache = config.m_DigestCache;

    const NodeData* node_data = node->m_MmapData;

    HashState sighash;
    FILE* debug_log = (FILE*) queue->m_Config.m_FileSigningLog;

    if (debug_log)
    {
      MutexLock(queue->m_Config.m_FileSigningLogMutex);
      fprintf(debug_log, "input_sig(\"%s\"):\n", node_data->m_Annotation.Get());
      HashInitDebug(&sighash, debug_log);
    }
    else
    {
      HashInit(&sighash);
    }

    // Start with command line action. If that changes, we'll definitely have to rebuild.
    HashAddString(&sighash, node_data->m_Action);
    HashAddSeparator(&sighash);

    if (const char* pre_action = node_data->m_PreAction)
    {
      HashAddString(&sighash, pre_action);
      HashAddSeparator(&sighash);
    }

    const ScannerData* scanner = node_data->m_Scanner;

    for (const FrozenFileAndHash& input : node_data->m_InputFiles)
    {
      // Add path and timestamp of every direct input file.
<<<<<<< HEAD
      HashAddPath(&sighash, input.m_Filename, &thread_state->m_ScratchAlloc);
=======
      HashAddPath(&sighash, input.m_Filename);
>>>>>>> ddf790fb
      ComputeFileSignature(&sighash, stat_cache, digest_cache, input.m_Filename, input.m_FilenameHash, config.m_ShaDigestExtensions, config.m_ShaDigestExtensionCount);

      if (scanner)
      {
        // Roll back scratch allocator between scans
        MemAllocLinearScope alloc_scope(&thread_state->m_ScratchAlloc);

        ScanInput scan_input;
        scan_input.m_ScannerConfig = scanner;
        scan_input.m_ScratchAlloc  = &thread_state->m_ScratchAlloc;
        scan_input.m_ScratchHeap   = &thread_state->m_LocalHeap;
        scan_input.m_FileName      = input.m_Filename;
        scan_input.m_ScanCache     = queue->m_Config.m_ScanCache;

        ScanOutput scan_output;

        if (ScanImplicitDeps(stat_cache, &scan_input, &scan_output))
        {
          for (int i = 0, count = scan_output.m_IncludedFileCount; i < count; ++i)
          {
            // Add path and timestamp of every indirect input file (#includes)
            const FileAndHash& path = scan_output.m_IncludedFiles[i];
<<<<<<< HEAD
            HashAddPath(&sighash, path.m_Filename, &thread_state->m_ScratchAlloc);
=======
            HashAddPath(&sighash, path.m_Filename);
>>>>>>> ddf790fb
            ComputeFileSignature(&sighash, stat_cache, digest_cache, path.m_Filename, path.m_FilenameHash, config.m_ShaDigestExtensions, config.m_ShaDigestExtensionCount);
          }
        }
      }
    }

    HashFinalize(&sighash, &node->m_InputSignature);

    if (debug_log)
    {
      char sig[kDigestStringSize];
      DigestToString(sig, node->m_InputSignature);
      fprintf(debug_log, "  => %s\n", sig);
      MutexUnlock(queue->m_Config.m_FileSigningLogMutex);
    }

    // Figure out if we need to rebuild this node.
    const NodeStateData* prev_state = node->m_MmapState;

    BuildProgress::Enum next_state;

    if (!prev_state)
    {
      // This is a new node - we must built it
      Log(kSpam, "T=%d: building %s - new node", thread_state->m_ThreadIndex, node_data->m_Annotation.Get());
      next_state = BuildProgress::kRunAction;
    }
    else if (prev_state->m_InputSignature != node->m_InputSignature)
    {
      // The input signature has changed (either direct inputs or includes)
      // We need to rebuild this node.
      char oldDigest[kDigestStringSize];
      char newDigest[kDigestStringSize];
      DigestToString(oldDigest, prev_state->m_InputSignature);
      DigestToString(newDigest, node->m_InputSignature);

      Log(kSpam, "T=%d: building %s - input signature changed. was:%s now:%s", thread_state->m_ThreadIndex, node_data->m_Annotation.Get(), oldDigest, newDigest);
      next_state = BuildProgress::kRunAction;
    }
    else if (prev_state->m_BuildResult != 0)
    {
      // The build progress failed the last time around - we need to retry it.
      Log(kSpam, "T=%d: building %s - previous build failed", thread_state->m_ThreadIndex, node_data->m_Annotation.Get());
      next_state = BuildProgress::kRunAction;
    }
    else if (OutputFilesDiffer(node_data, prev_state))
    {
      // The output files are different - need to rebuild.
      Log(kSpam, "T=%d: building %s - output files have changed", thread_state->m_ThreadIndex, node_data->m_Annotation.Get());
      next_state = BuildProgress::kRunAction;
    }
    else if (OutputFilesMissing(stat_cache, node_data))
    {
      // One or more output files are missing - need to rebuild.
      Log(kSpam, "T=%d: building %s - output files are missing", thread_state->m_ThreadIndex, node_data->m_Annotation.Get());
      next_state = BuildProgress::kRunAction;
    }
    else
    {
      // Everything is up to date
      Log(kSpam, "T=%d: %s - up to date", thread_state->m_ThreadIndex, node_data->m_Annotation.Get());
      next_state = BuildProgress::kUpToDate;
    }

    MutexLock(queue_lock);
    if (BuildProgress::kUpToDate == next_state)
      queue->m_ProcessedNodeCount++;
    
    return next_state;
  }

  static BuildProgress::Enum RunAction(BuildQueue* queue, ThreadState* thread_state, NodeState* node, Mutex* queue_lock)
  {
    const NodeData    *node_data    = node->m_MmapData;
    const char        *cmd_line     = node_data->m_Action;
    const char        *pre_cmd_line = node_data->m_PreAction;

    if (!cmd_line || cmd_line[0] == '\0')
    {
      queue->m_ProcessedNodeCount++;
      return BuildProgress::kSucceeded;
    }

    if (node->m_MmapData->m_Flags & NodeData::kFlagExpensive)
    {
      if (queue->m_ExpensiveRunning == queue->m_Config.m_MaxExpensiveCount)
      {
        ParkExpensiveNode(queue, node);
        return BuildProgress::kRunAction;
      }
      else
      {
        ++queue->m_ExpensiveRunning;
      }
    }

    MutexUnlock(queue_lock);

    StatCache         *stat_cache   = queue->m_Config.m_StatCache;
    const char        *annotation   = node_data->m_Annotation;
    int                job_id       = thread_state->m_ThreadIndex;
    int                echo_cmdline = 0 != (queue->m_Config.m_Flags & BuildQueueConfig::kFlagEchoCommandLines);

    // Repack frozen env to pointers on the stack.
    int                env_count    = node_data->m_EnvVars.GetCount();
    EnvVariable*       env_vars     = (EnvVariable*) alloca(env_count * sizeof(EnvVariable));
    for (int i = 0; i < env_count; ++i)
    {
      env_vars[i].m_Name  = node_data->m_EnvVars[i].m_Name;
      env_vars[i].m_Value = node_data->m_EnvVars[i].m_Value;
    }

    for (const FrozenFileAndHash& output_file : node_data->m_OutputFiles)
    {
      PathBuffer output;
      PathInit(&output, output_file.m_Filename);

      if (!MakeDirectoriesForFile(stat_cache, output))
      {
        Log(kError, "failed to create output directories for %s", output_file.m_Filename.Get());
        MutexLock(queue_lock);
        return BuildProgress::kFailed;
      }
    }

    ExecResult result = { 0, false };

    // See if we need to remove the output files before running anything.
    if (0 == (node_data->m_Flags & NodeData::kFlagOverwriteOutputs))
    {
      for (const FrozenFileAndHash& output : node_data->m_OutputFiles)
      {
        Log(kDebug, "Removing output file %s before running action", output.m_Filename.Get());
        remove(output.m_Filename);
        StatCacheMarkDirty(stat_cache, output.m_Filename, output.m_FilenameHash);
      }
    }

    if (pre_cmd_line)
    {
      Log(kSpam, "Launching pre-action process");
      TimingScope timing_scope(&g_Stats.m_ExecCount, &g_Stats.m_ExecTimeCycles);
      ProfilerScope prof_scope("Pre-build", job_id);
      result = ExecuteProcess(pre_cmd_line, env_count, env_vars, job_id, echo_cmdline, "(pre-build command)");
      Log(kSpam, "Process return code %d", result.m_ReturnCode);
    }

    if (0 == result.m_ReturnCode)
    {
      Log(kSpam, "Launching process");
      TimingScope timing_scope(&g_Stats.m_ExecCount, &g_Stats.m_ExecTimeCycles);
      int processedNodeCount = AtomicIncrement(&queue->m_ProcessedNodeCount);
      char counterWithAnnotation[1024];
      snprintf(counterWithAnnotation, sizeof counterWithAnnotation, "[%d/%d] %s", processedNodeCount, queue->m_Config.m_MaxNodes, annotation);
      ProfilerScope prof_scope(annotation, job_id);
      result = ExecuteProcess(cmd_line, env_count, env_vars, job_id, echo_cmdline, counterWithAnnotation);
      Log(kSpam, "Process return code %d", result.m_ReturnCode);
    }

    for (const FrozenFileAndHash& output : node_data->m_OutputFiles)
    {
      StatCacheMarkDirty(stat_cache, output.m_Filename, output.m_FilenameHash);
    }

    MutexLock(queue_lock);

    if (result.m_WasSignalled)
    {
      SignalSet("child processes signalled");
    }

    if (0 == result.m_ReturnCode)
    {
      return BuildProgress::kSucceeded;
    }
    else
    {
      // Clean up output files after a failed build unless they are precious.
      if (0 == (NodeData::kFlagPreciousOutputs & node_data->m_Flags))
      {
        for (const FrozenFileAndHash& output : node_data->m_OutputFiles)
        {
          Log(kDebug, "Removing output file %s from failed build", output.m_Filename.Get());
          remove(output.m_Filename);
          StatCacheMarkDirty(stat_cache, output.m_Filename, output.m_FilenameHash);
        }
      }

      return BuildProgress::kFailed;
    }
  }

  static void UnblockWaiters(BuildQueue* queue, NodeState* node)
  {
    const NodeData *src_node       = node->m_MmapData;
    int             enqueue_count  = 0;

    for (int32_t link : src_node->m_BackLinks)
    {
      if (NodeState* waiter = GetStateForNode(queue, link))
      {
        // Only wake nodes in our current pass
        if (waiter->m_MmapData->m_PassIndex != queue->m_CurrentPassIndex)
          continue;

        // If the node isn't ready, skip it.
        if (!AllDependenciesReady(queue, waiter))
          continue;

        // Did someone else get to the node first?
        if (NodeStateIsQueued(waiter) || NodeStateIsActive(waiter))
          continue;

        //printf("%s is ready to go\n", GetSourceNode(queue, waiter)->m_Annotation);
        Enqueue(queue, waiter);
        ++enqueue_count;
      }
    }

    if (enqueue_count > 0)
      WakeWaiters(queue, enqueue_count);
  }

  static void AdvanceNode(BuildQueue* queue, ThreadState* thread_state, NodeState* node, Mutex* queue_lock)
  {
    Log(kSpam, "T=%d, [%d] Advancing %s\n",
        thread_state->m_ThreadIndex, node->m_Progress, node->m_MmapData->m_Annotation.Get());

    CHECK(!NodeStateIsCompleted(node));
    CHECK(NodeStateIsActive(node));
    CHECK(!NodeStateIsQueued(node));

    for (;;)
    {
      switch (node->m_Progress)
      {
        case BuildProgress::kInitial:
          node->m_Progress = SetupDependencies(queue, node);

          if (BuildProgress::kBlocked == node->m_Progress)
          {
            // Set ourselves as inactive until our dependencies are ready.
            NodeStateFlagInactive(node);
            return;
          }
          else
            break;

        case BuildProgress::kBlocked:
          CHECK(AllDependenciesReady(queue, node));
          node->m_Progress = BuildProgress::kUnblocked;
          break;

        case BuildProgress::kUnblocked:
          node->m_Progress = CheckInputSignature(queue, thread_state, node, queue_lock);
          break;

        case BuildProgress::kRunAction:
          node->m_Progress = RunAction(queue, thread_state, node, queue_lock);

          // If we couldn't make progress, we're a parked expensive node.
          // Another expensive job will put us back on the queue later when it
          // has finshed.
          if (BuildProgress::kRunAction == node->m_Progress)
            return;

          // Otherwise, we just ran our action. If we were an expensive node,
          // make sure to let other expensive nodes on to the cores now.
          if (node->m_MmapData->m_Flags & NodeData::kFlagExpensive)
          {
            --queue->m_ExpensiveRunning;
            CHECK(queue->m_ExpensiveRunning >= 0);

            // We were an expensive job. We can unpark another expensive job if
            // anything is waiting.
            UnparkExpensiveNode(queue);
          }
          break;

        case BuildProgress::kUpToDate:
        case BuildProgress::kSucceeded:
          node->m_BuildResult = 0;
          node->m_Progress    = BuildProgress::kCompleted;
          break;

        case BuildProgress::kFailed:
          queue->m_FailedNodeCount++;

          CondBroadcast(&queue->m_WorkAvailable);

          node->m_BuildResult = 1;
          node->m_Progress    = BuildProgress::kCompleted;
          break;

        case BuildProgress::kCompleted:
          queue->m_PendingNodeCount--;

          UnblockWaiters(queue, node);

          CondBroadcast(&queue->m_WorkAvailable);
          return;

        default:
          Croak("invalid node state progress");
          break;
      }
    }
  }

  static NodeState* NextNode(BuildQueue* queue)
  {
    int avail_count = AvailableNodeCount(queue);

    if (0 == avail_count)
      return nullptr;

    uint32_t read_index = queue->m_QueueReadIndex;

    int32_t node_index = queue->m_Queue[read_index];

    // Update read index
    queue->m_QueueReadIndex = (read_index + 1) & (queue->m_QueueCapacity - 1);

    NodeState* state = queue->m_Config.m_NodeState + node_index;

    CHECK(NodeStateIsQueued(state));
    CHECK(!NodeStateIsActive(state));

    NodeStateFlagUnqueued(state);
    NodeStateFlagActive(state);

    return state;
  }

  static bool ShouldKeepBuilding(BuildQueue* queue, int thread_index)
  {
    // Stop running if we were signalled
    if (nullptr != SignalGetReason())
      return false;

    // Stop running if there are errors and we're stopping on the first error.
    if (queue->m_FailedNodeCount > 0)
    {
      if (0 == (queue->m_Config.m_Flags & BuildQueueConfig::kFlagContinueOnError))
      {
        return false;
      }
    }

    // If we're quitting, definitely stop building.
    if (queue->m_QuitSignalled)
      return false;

    // If we're a worker thread, keep running until we quit.
    if (0 != thread_index)
      return true;

    // We're the main thread. Just loop until there's no more nodes and then move on to the next pass.
    return queue->m_PendingNodeCount > 0;
  }

  static void BuildLoop(ThreadState* thread_state)
  {
    BuildQueue        *queue = thread_state->m_Queue;
    ConditionVariable *cv    = &queue->m_WorkAvailable;
    Mutex             *mutex = &queue->m_Lock;

    MutexLock(mutex);

    while (ShouldKeepBuilding(queue, thread_state->m_ThreadIndex))
    {
      if (NodeState* node = NextNode(queue))
      {
        AdvanceNode(queue, thread_state, node, mutex);
      }
      else
      {
        CondWait(cv, mutex);
      }
    }

    MutexUnlock(mutex);

    Log(kSpam, "build thread %d exiting\n", thread_state->m_ThreadIndex);
  }

  static ThreadRoutineReturnType TUNDRA_STDCALL BuildThreadRoutine(void* param)
  {
    ThreadState *thread_state = static_cast<ThreadState*>(param);

    LinearAllocSetOwner(&thread_state->m_ScratchAlloc, ThreadCurrent());

    BuildLoop(thread_state);

    return 0;
  }

  void BuildQueueInit(BuildQueue* queue, const BuildQueueConfig* config)
  {
    ProfilerScope prof_scope("Tundra BuildQueueInit", 0);
    CHECK(config->m_MaxExpensiveCount > 0 && config->m_MaxExpensiveCount <= config->m_ThreadCount);

    MutexInit(&queue->m_Lock);
    CondInit(&queue->m_WorkAvailable);

    // Compute queue capacity. Allocate space for a power of two number of
    // indices that's at least one larger than the max number of nodes. Because
    // the queue is treated as a ring buffer, we want W=R to mean an empty
    // buffer.
    uint32_t capacity = NextPowerOfTwo(config->m_MaxNodes + 1);

    MemAllocHeap* heap = config->m_Heap;

    queue->m_Queue              = HeapAllocateArray<int32_t>(heap, capacity);
    queue->m_QueueReadIndex     = 0;
    queue->m_QueueWriteIndex    = 0;
    queue->m_QueueCapacity      = capacity;
    queue->m_Config             = *config;
    queue->m_PendingNodeCount   = 0;
    queue->m_FailedNodeCount    = 0;
    queue->m_ProcessedNodeCount = 0;
    queue->m_QuitSignalled      = false;
    queue->m_ExpensiveRunning   = 0;
    queue->m_ExpensiveWaitCount = 0;
    queue->m_ExpensiveWaitList  = HeapAllocateArray<NodeState*>(heap, capacity);

    CHECK(queue->m_Queue);

    if (queue->m_Config.m_ThreadCount > kMaxBuildThreads)
    {
      Log(kWarning, "too many build threads (%d) - clamping to %d",
          queue->m_Config.m_ThreadCount, kMaxBuildThreads);

      queue->m_Config.m_ThreadCount = kMaxBuildThreads;
    }

    Log(kDebug, "build queue initialized; ring buffer capacity = %u", queue->m_QueueCapacity);

    // Block all signals on the main thread.
    SignalBlockThread(true);
    SignalHandlerSetCondition(&queue->m_WorkAvailable);

    // Create build threads.
    for (int i = 0, thread_count = config->m_ThreadCount; i < thread_count; ++i)
    {
      ThreadState* thread_state = &queue->m_ThreadState[i];

      ThreadStateInit(thread_state, queue, MB(32), i);

      if (i > 0)
      {
        Log(kDebug, "starting build thread %d", i);
        queue->m_Threads[i] = ThreadStart(BuildThreadRoutine, thread_state);
      }
    }
  }

  void BuildQueueDestroy(BuildQueue* queue)
  {
    ProfilerScope prof_scope("Tundra BuildQueueDestroy", 0);
    Log(kDebug, "destroying build queue");
    const BuildQueueConfig* config = &queue->m_Config;

    MutexLock(&queue->m_Lock);
    queue->m_QuitSignalled = true;
    MutexUnlock(&queue->m_Lock);

    CondBroadcast(&queue->m_WorkAvailable);

    for (int i = 0, thread_count = config->m_ThreadCount; i < thread_count; ++i)
    {
      if (i > 0)
      {
        Log(kDebug, "joining with build thread %d", i);
        ThreadJoin(queue->m_Threads[i]);
      }

      ThreadStateDestroy(&queue->m_ThreadState[i]);
    }

    // Deallocate storage.
    MemAllocHeap* heap = queue->m_Config.m_Heap;
    HeapFree(heap, queue->m_ExpensiveWaitList);
    HeapFree(heap, queue->m_Queue);

    CondDestroy(&queue->m_WorkAvailable);
    MutexDestroy(&queue->m_Lock);

    // Unblock all signals on the main thread.
    SignalHandlerSetCondition(nullptr);
    SignalBlockThread(false);
  }

  BuildResult::Enum BuildQueueBuildNodeRange(BuildQueue* queue, int start_index, int count, int pass_index)
  {
    // Make sure none of the build threads see in-progress state due to a spurious wakeup.
    MutexLock(&queue->m_Lock);

    CHECK(start_index + count <= queue->m_Config.m_MaxNodes);

    queue->m_CurrentPassIndex = pass_index;

    // Initialize build queue with index range to build
    int32_t   *build_queue = queue->m_Queue;
    NodeState *node_states = queue->m_Config.m_NodeState;

    for (int i = 0; i < count; ++i)
    {
      NodeState* state = node_states + start_index + i;

      NodeStateFlagQueued(state);

      // Verify node hasn't been touched already
      CHECK(state->m_Progress == BuildProgress::kInitial);

      build_queue[i] = start_index + i;
    }

    queue->m_PendingNodeCount = count;
    queue->m_FailedNodeCount  = 0;
    queue->m_QueueWriteIndex  = count;
    queue->m_QueueReadIndex   = 0;

    MutexUnlock(&queue->m_Lock);

    CondBroadcast(&queue->m_WorkAvailable);

    // This thread is thread 0.
    BuildLoop(&queue->m_ThreadState[0]);

    if (SignalGetReason())
      return BuildResult::kInterrupted;
    else if (queue->m_FailedNodeCount)
      return BuildResult::kBuildError;
    else
      return BuildResult::kOk;
  }
}
<|MERGE_RESOLUTION|>--- conflicted
+++ resolved
@@ -12,10 +12,7 @@
 #include "StatCache.hpp"
 #include "FileSign.hpp"
 #include "Hash.hpp"
-<<<<<<< HEAD
 #include "Atomic.hpp"
-=======
->>>>>>> ddf790fb
 #include "Profiler.hpp"
 
 #include <stdio.h>
@@ -297,11 +294,7 @@
     for (const FrozenFileAndHash& input : node_data->m_InputFiles)
     {
       // Add path and timestamp of every direct input file.
-<<<<<<< HEAD
-      HashAddPath(&sighash, input.m_Filename, &thread_state->m_ScratchAlloc);
-=======
       HashAddPath(&sighash, input.m_Filename);
->>>>>>> ddf790fb
       ComputeFileSignature(&sighash, stat_cache, digest_cache, input.m_Filename, input.m_FilenameHash, config.m_ShaDigestExtensions, config.m_ShaDigestExtensionCount);
 
       if (scanner)
@@ -324,11 +317,7 @@
           {
             // Add path and timestamp of every indirect input file (#includes)
             const FileAndHash& path = scan_output.m_IncludedFiles[i];
-<<<<<<< HEAD
-            HashAddPath(&sighash, path.m_Filename, &thread_state->m_ScratchAlloc);
-=======
             HashAddPath(&sighash, path.m_Filename);
->>>>>>> ddf790fb
             ComputeFileSignature(&sighash, stat_cache, digest_cache, path.m_Filename, path.m_FilenameHash, config.m_ShaDigestExtensions, config.m_ShaDigestExtensionCount);
           }
         }
