--- conflicted
+++ resolved
@@ -84,13 +84,6 @@
     BufferInitWithCapacity(&queue->m_Config.m_RequestedNodes, queue->m_Config.m_Heap, 32);
     DriverSelectNodes(queue->m_Config.m_Dag, targets, target_count, &queue->m_Config.m_RequestedNodes,  queue->m_Config.m_Heap);
 
-<<<<<<< HEAD
-    // Block all signals on the main thread.
-    SignalBlockThread(true);
-=======
-    Log(kDebug, "build queue initialized; ring buffer capacity = %u", queue->m_QueueCapacity);
-
->>>>>>> 6e9b5b37
     SignalHandlerSetCondition(&queue->m_BuildFinishedConditionalVariable);
 
     // Create build threads.
@@ -156,6 +149,7 @@
     MutexDestroy(&queue->m_Lock);
     MutexDestroy(&queue->m_BuildFinishedMutex);
 
+    // Unblock all signals on the main thread.
     SignalHandlerSetCondition(nullptr);
 }
 
