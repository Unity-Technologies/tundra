--- conflicted
+++ resolved
@@ -11,12 +11,9 @@
 #include "Stats.hpp"
 #include "StatCache.hpp"
 #include "FileSign.hpp"
-<<<<<<< HEAD
 #include "Hash.hpp"
 #include "Atomic.hpp"
-=======
 #include "Profiler.hpp"
->>>>>>> 3eefe694
 
 #include <stdio.h>
 
@@ -472,15 +469,11 @@
     {
       Log(kSpam, "Launching process");
       TimingScope timing_scope(&g_Stats.m_ExecCount, &g_Stats.m_ExecTimeCycles);
-<<<<<<< HEAD
       int processedNodeCount = AtomicIncrement(&queue->m_ProcessedNodeCount);
       char counterWithAnnotation[1024];
       snprintf(counterWithAnnotation, sizeof counterWithAnnotation, "[%d/%d] %s", processedNodeCount, queue->m_Config.m_MaxNodes, annotation);
+      ProfilerScope prof_scope(annotation, job_id);
       result = ExecuteProcess(cmd_line, env_count, env_vars, job_id, echo_cmdline, counterWithAnnotation);
-=======
-      ProfilerScope prof_scope(annotation, job_id);
-      result = ExecuteProcess(cmd_line, env_count, env_vars, job_id, echo_cmdline, annotation);
->>>>>>> 3eefe694
       Log(kSpam, "Process return code %d", result.m_ReturnCode);
     }
 
