--- conflicted
+++ resolved
@@ -157,12 +157,7 @@
     CHECK(IsNodeReadyToBeAdvanced(queue, state));
     CHECK(!NodeStateIsQueued(state));
     CHECK(!NodeStateIsActive(state));
-<<<<<<< HEAD
     CHECK(state->m_Progress <= BuildProgress::kAllDependencesSucceeded);
-    CHECK(state->m_MmapData->m_PassIndex == queue->m_CurrentPassIndex);
-=======
-    CHECK(!NodeStateIsCompleted(state));
->>>>>>> 1b87ce5b
 
 #if ENABLED(CHECKED_BUILD)
     const int avail_init = AvailableNodeCount(queue);
@@ -193,10 +188,6 @@
       NodeState* state = GetStateForNode(queue, dep_index);
 
       CHECK(state != nullptr);
-<<<<<<< HEAD
-      CHECK(state->m_MmapData->m_PassIndex <= src_node->m_PassIndex);
-=======
->>>>>>> 1b87ce5b
 
       if (NodeStateIsCompleted(state))
         continue;
@@ -942,49 +933,9 @@
       }
     }
 
-<<<<<<< HEAD
-
-    if (IsStructuredLogActive())
-    {
-      MemAllocLinearScope allocScope(&thread_state->m_ScratchAlloc);
-
-      JsonWriter msg;
-      JsonWriteInit(&msg, &thread_state->m_ScratchAlloc);
-      JsonWriteStartObject(&msg);
-
-      JsonWriteKeyName(&msg, "msg");
-      JsonWriteValueString(&msg, "nodestarted");
-
-      JsonWriteKeyName(&msg, "annotation");
-      JsonWriteValueString(&msg, node_data->m_Annotation);
-
-      JsonWriteKeyName(&msg, "index");
-      JsonWriteValueInteger(&msg, node_data->m_OriginalIndex);
-
-      JsonWriteEndObject(&msg);
-      LogStructured(&msg);
-    }
-
-    if (!dry_run)
-    {
-      auto EnsureParentDirExistsFor = [=](const FrozenFileAndHash& fileAndHash) -> bool {
-          PathBuffer output;
-          PathInit(&output, fileAndHash.m_Filename);
-
-          if (!MakeDirectoriesForFile(stat_cache, output))
-          {
-            Log(kError, "failed to create output directories for %s", fileAndHash.m_Filename.Get());
-            MutexLock(queue_lock);
-            return false;
-          }
-          return true;
-      };
-=======
-    
     auto EnsureParentDirExistsFor = [=](const FrozenFileAndHash& fileAndHash) -> bool {
         PathBuffer output;
         PathInit(&output, fileAndHash.m_Filename);
->>>>>>> 1b87ce5b
 
         if (!MakeDirectoriesForFile(stat_cache, output))
         {
@@ -995,25 +946,18 @@
         return true;
     };
 
-<<<<<<< HEAD
-      for (const FrozenFileAndHash& output_file : node_data->m_AuxOutputFiles)
-        if (!EnsureParentDirExistsFor(output_file))
-          return BuildProgress::kFailed;
-    
-      for (const FrozenFileAndHash& output_dir : node_data->m_OutputDirectories)
-      {
-        PathBuffer path;
-        PathInit(&path, output_dir.m_Filename);
-        if (!MakeDirectoriesRecursive(stat_cache, path))
-          return BuildProgress::kFailed;
-      }
-    }
-=======
-    for (const FrozenFileAndHash& output_file : node_data->m_OutputFiles)
+    for (const FrozenFileAndHash& output_file : node_data->m_AuxOutputFiles)
       if (!EnsureParentDirExistsFor(output_file))
         return BuildProgress::kFailed;
->>>>>>> 1b87ce5b
-
+  
+    for (const FrozenFileAndHash& output_dir : node_data->m_OutputDirectories)
+    {
+      PathBuffer path;
+      PathInit(&path, output_dir.m_Filename);
+      if (!MakeDirectoriesRecursive(stat_cache, path))
+        return BuildProgress::kFailed;
+    }
+  
     for (const FrozenFileAndHash& output_file : node_data->m_AuxOutputFiles)
       if (!EnsureParentDirExistsFor(output_file))
         return BuildProgress::kFailed;
@@ -1044,24 +988,8 @@
     bool* untouched_outputs = (bool*)LinearAllocate(&thread_state->m_ScratchAlloc, n_outputs, (size_t)sizeof(bool));
     memset(untouched_outputs, 0, n_outputs * sizeof(bool));
 
-<<<<<<< HEAD
     bool requireFrontendRerun = false;
 
-    if (pre_cmd_line)
-    {
-      Log(kSpam, "Launching pre-action process");
-      TimingScope timing_scope(&g_Stats.m_ExecCount, &g_Stats.m_ExecTimeCycles);
-      ProfilerScope prof_scope("Pre-build", profiler_thread_id);
-      last_cmd_line = pre_cmd_line;
-      if (!dry_run)
-      {
-        result = ExecuteProcess(pre_cmd_line, env_count, env_vars, thread_state->m_Queue->m_Config.m_Heap, job_id, false, SlowCallback, &slowCallbackData, 1);
-        Log(kSpam, "Process return code %d", result.m_ReturnCode);
-      }
-    }
-
-=======
->>>>>>> 1b87ce5b
     ValidationResult passedOutputValidation = ValidationResult::Pass;
     if (0 == result.m_ReturnCode)
     {
@@ -1099,7 +1027,6 @@
           if (untouched)
             passedOutputValidation = ValidationResult::UnwrittenOutputFileFail;
         }
-<<<<<<< HEAD
 
         for (int i = 0; i < node_data->m_OutputDirectories.GetCount(); i++)
         {
@@ -1109,10 +1036,6 @@
            if (hd != node_digest)
                 requireFrontendRerun = true;
         }
-
-        Log(kSpam, "Process return code %d", result.m_ReturnCode);
-=======
->>>>>>> 1b87ce5b
       }
 
       Log(kSpam, "Process return code %d", result.m_ReturnCode);
@@ -1165,17 +1088,6 @@
     {
       if (NodeState* waiter = GetStateForNode(queue, link))
       {
-<<<<<<< HEAD
-        const char* a = waiter->m_MmapData->m_Annotation.Get();
-        Log(LogLevel::kInfo, "yeah %s\n", a);
-        // Only wake nodes in our current pass
-        if (waiter->m_MmapData->m_PassIndex != queue->m_CurrentPassIndex)
-=======
-        // If the node isn't ready, skip it.
-        if (!AllDependenciesReady(queue, waiter))
->>>>>>> 1b87ce5b
-          continue;
-
         // Did someone else get to the node first?
         if (NodeStateIsQueued(waiter) || NodeStateIsActive(waiter))
           continue;
