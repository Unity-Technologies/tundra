#include "Driver.hpp"
#include "BinaryWriter.hpp"
#include "Buffer.hpp"
#include "BuildQueue.hpp"
#include "Common.hpp"
#include "DagData.hpp"
#include "DagGenerator.hpp"
#include "FileInfo.hpp"
#include "MemAllocLinear.hpp"
#include "MemoryMappedFile.hpp"
#include "NodeState.hpp"
#include "ScanData.hpp"
#include "Scanner.hpp"
#include "SortedArrayUtil.hpp"
#include "StateData.hpp"
#include "Stats.hpp"
#include "HashTable.hpp"
#include "Hash.hpp"
#include "Profiler.hpp"
#include "NodeResultPrinting.hpp"
#include "FileSign.hpp"

#include <time.h>
#include <stdio.h>
#include <stdlib.h>
#include <string.h>

#include <vector>
#include <sstream>

#if ENABLED(TUNDRA_CASE_INSENSITIVE_FILESYSTEM)
#if defined(_MSC_VER) || defined(TUNDRA_WIN32_MINGW)
#define PathCompareN _strnicmp
#define PathCompare _stricmp
#else
#define PathCompareN strncasecmp
#define PathCompare strcasecmp
#endif
#else
#define PathCompareN strncmp
#define PathCompare strcmp
#endif

#if defined(TUNDRA_WIN32) 
#define strncasecmp  _strnicmp
#endif

namespace t2
{

TundraStats g_Stats;

static const char* s_BuildFile;
static const char* s_DagFileName;

static bool DriverPrepareDag(Driver* self, const char* dag_fn);
static bool DriverCheckDagSignatures(Driver* self, char* out_of_date_reason, int out_of_date_reason_maxlength);

void DriverInitializeTundraFilePaths(DriverOptions* driverOptions)
{
    s_BuildFile               = "tundra.lua";
    s_DagFileName             = driverOptions->m_DAGFileName;
}

// Set default options.
void DriverOptionsInit(DriverOptions* self)
{
  self->m_ShowHelp          = false;
  self->m_ForceDagRegen     = false;
  self->m_ShowTargets       = false;
  self->m_DebugMessages     = false;
  self->m_Verbose           = false;
  self->m_SpammyVerbose     = false;
  self->m_DisplayStats      = false;
  self->m_GenDagOnly        = false;
  self->m_Quiet             = false;
  self->m_SilenceIfPossible = false;
  self->m_Clean             = false;
  self->m_Rebuild           = false;
  self->m_IdeGen            = false;
  self->m_DebugSigning      = false;
  self->m_ContinueOnError   = false;
  self->m_ThrottleOnHumanActivity = false;
  self->m_ThrottleInactivityPeriod = 30;
  self->m_ThrottledThreadsAmount = 0;
  self->m_ThreadCount       = GetCpuCount();
  self->m_WorkingDir        = nullptr;
  self->m_DAGFileName       = ".tundra2.dag";
  self->m_ProfileOutput     = nullptr;
  self->m_IncludesOutput    = nullptr;
  #if defined(TUNDRA_WIN32)
  self->m_RunUnprotected    = false;
#endif
}

// Helper routine to load frozen data into RAM via memory mapping
template <typename FrozenType>
static bool LoadFrozenData(const char* fn, MemoryMappedFile* result, const FrozenType** ptr)
{
  MemoryMappedFile mapping;

  MmapFileInit(&mapping);

  MmapFileMap(&mapping, fn);

  if (MmapFileValid(&mapping))
  {
    char *mmap_buffer = static_cast<char*>(mapping.m_Address);
    const FrozenType* data = reinterpret_cast<const FrozenType*>(mmap_buffer);

    Log(kDebug, "%s: successfully mapped at %p (%d bytes)", fn, data, (int) mapping.m_Size);

    // Check size
    if (mapping.m_Size < sizeof(FrozenType))
    {
      Log(kWarning, "%s: Bad mmap size %d - need at least %d bytes",
          fn, (int) mapping.m_Size, (int) sizeof(FrozenType));
      goto error;
    }

    // Check magic number
    if (data->m_MagicNumber != FrozenType::MagicNumber)
    {
      Log(kDebug, "%s: Bad magic number %08x - current is %08x",
          fn, data->m_MagicNumber, FrozenType::MagicNumber);
      goto error;
    }

    // Check magic number
    if (data->m_MagicNumberEnd != FrozenType::MagicNumber)
    {
      Log(kError, "Did not find expected magic number marker at the end of %s. This most likely means data writing code for that file is writing too much or too little data", fn);
      goto error;
    }

    // Move ownership of memory mapping to member variable.
    *result = mapping;

    *ptr = data;

    return true;
  }

  Log(kDebug, "%s: mmap failed", fn);

error:
  MmapFileDestroy(&mapping);
  return false;
}

void DriverShowTargets(Driver* self)
{
  const DagData* dag = self->m_DagData;

  printf("\nNamed nodes and aliases:\n");
  printf("----------------------------------------------------------------\n");

 

  int32_t count = dag->m_NamedNodes.GetCount();
  const char** temp = (const char**)alloca(sizeof(const char*) * count);
  for (int i = 0; i < count; ++i)
  {
    temp[i] = dag->m_NamedNodes[i].m_Name.Get();
  }
  std::sort(temp, temp + count, [](const char *a, const char *b) { return strcmp(a, b) < 0; });

  for (int i = 0; i < count; ++i)
  {
    printf(" - %s\n", temp[i]);
  }
}

static void GetIncludesRecursive(const HashDigest& scannerGuid, const char* fn, uint32_t fnHash, const ScanData* scan_data, int depth, HashTable<HashDigest, kFlagPathStrings>& seen, HashSet<kFlagPathStrings>& direct)
{
  if (depth == 0 && !HashSetLookup(&direct, fnHash, fn))
    HashSetInsert(&direct, fnHash, fn);

  if (HashTableLookup(&seen, fnHash, fn))
    return;
  HashTableInsert(&seen, fnHash, fn, scannerGuid);

  HashDigest scan_key;
  ComputeScanCacheKey(&scan_key, fn, scannerGuid);

  const int32_t count = scan_data->m_EntryCount;
  if (const HashDigest* ptr = BinarySearch(scan_data->m_Keys.Get(), count, scan_key))
  {
    int index = int(ptr - scan_data->m_Keys.Get());
    const ScanCacheEntry *entry = scan_data->m_Data.Get() + index;
    int file_count = entry->m_IncludedFiles.GetCount();
    for (int i = 0; i < file_count; ++i)
    {
      GetIncludesRecursive(scannerGuid, entry->m_IncludedFiles[i].m_Filename.Get(), entry->m_IncludedFiles[i].m_FilenameHash, scan_data, depth+1, seen, direct);
    }
  }
}

bool DriverReportIncludes(Driver* self)
{
  MemAllocLinearScope allocScope(&self->m_Allocator);

  const DagData* dag = self->m_DagData;
  if (dag == nullptr)
  {
    Log(kError, "No build DAG data");
    return false;
  }

  const ScanData* scan_data = self->m_ScanData;
  if (scan_data == nullptr)
  {
    Log(kError, "No build file scan data (there was no previous build done?)");
    return false;
  }  


  // For each file, we have to remember which include scanner hash digest was used.
  HashTable<HashDigest, kFlagPathStrings> seen;
  HashTableInit(&seen, &self->m_Heap);
  // Which files were directly compiled in DAG? all others are included indirectly.
  HashSet<kFlagPathStrings> direct;
  HashSetInit(&direct, &self->m_Heap);

  // Crawl the DAG and include scanner data to find all direct and indirect files.
  int node_count = dag->m_NodeCount;
  for (int i = 0; i < node_count; ++i)
  {
    const NodeData& node = dag->m_NodeData[i];

    const ScannerData* s = node.m_Scanner;
    if (s != nullptr && node.m_InputFiles.GetCount() > 0)
    {
      const char* fn = node.m_InputFiles[0].m_Filename.Get();
      uint32_t fnHash = node.m_InputFiles[0].m_FilenameHash;
      GetIncludesRecursive(s->m_ScannerGuid, fn, fnHash, scan_data, 0, seen, direct);
    }
  }

  // Create JSON structure of includes report.
  JsonWriter msg;
  JsonWriteInit(&msg, &self->m_Allocator);
  JsonWriteStartObject(&msg);

  JsonWriteKeyName(&msg, "dagFile");
  JsonWriteValueString(&msg, self->m_Options.m_DAGFileName);

  JsonWriteKeyName(&msg, "files");
  JsonWriteStartArray(&msg);
  JsonWriteNewline(&msg);

  HashTableWalk(&seen, [&](uint32_t index, uint32_t hash, const char* filename, const HashDigest& scannerguid) {
    HashDigest scan_key;
    ComputeScanCacheKey(&scan_key, filename, scannerguid);
    const int32_t count = scan_data->m_EntryCount;
    if (const HashDigest* ptr = BinarySearch(scan_data->m_Keys.Get(), count, scan_key))
    {
      int index = int(ptr - scan_data->m_Keys.Get());
      const ScanCacheEntry *entry = scan_data->m_Data.Get() + index;
      int file_count = entry->m_IncludedFiles.GetCount();
      JsonWriteStartObject(&msg);
      JsonWriteKeyName(&msg, "file");
      JsonWriteValueString(&msg, filename);
      if (HashSetLookup(&direct, hash, filename))
      {
        JsonWriteKeyName(&msg, "direct");
        JsonWriteValueInteger(&msg, 1);
      }
      JsonWriteKeyName(&msg, "includes");
      JsonWriteStartArray(&msg);
      JsonWriteNewline(&msg);
      for (int i = 0; i < file_count; ++i)
      {
        const char* fn = entry->m_IncludedFiles[i].m_Filename.Get();
        JsonWriteValueString(&msg, fn);
        JsonWriteNewline(&msg);
      }
      JsonWriteEndArray(&msg);
      JsonWriteEndObject(&msg);
    }
  });

  JsonWriteEndArray(&msg);
  JsonWriteEndObject(&msg);

  // Write into file.
  FILE *f = fopen(self->m_Options.m_IncludesOutput, "w");
  if (!f)
  {
    Log(kError, "Failed to create includes report file '%s'", self->m_Options.m_IncludesOutput);
    return false;
  }
  JsonWriteToFile(&msg, f);
  fclose(f);

  HashTableDestroy(&seen);
  HashSetDestroy(&direct);

  return true;
}

void DriverReportStartup(Driver* self, const char** targets, int target_count)
{
  MemAllocLinearScope allocScope(&self->m_Allocator);

  JsonWriter msg;
  JsonWriteInit(&msg, &self->m_Allocator);
  JsonWriteStartObject(&msg);

  JsonWriteKeyName(&msg, "msg");
  JsonWriteValueString(&msg, "init");

  JsonWriteKeyName(&msg, "dagFile");
  JsonWriteValueString(&msg, self->m_Options.m_DAGFileName);

  JsonWriteKeyName(&msg, "targets");
  JsonWriteStartArray(&msg);
  for (int i = 0; i < target_count; ++i)
    JsonWriteValueString(&msg, targets[i]);
  JsonWriteEndArray(&msg);

  JsonWriteEndObject(&msg);

  LogStructured(&msg);
}

bool DriverInitData(Driver* self)
{
  if (!DriverPrepareDag(self, s_DagFileName))
    return false;

  ProfilerScope prof_scope("DriverInitData", 0);
  // do not produce/overwrite structured log output file,
  // if we're only reporting something and not doing an actual build
  if (self->m_Options.m_IncludesOutput == nullptr && !self->m_Options.m_ShowHelp && !self->m_Options.m_ShowTargets)
    SetStructuredLogFileName(self->m_DagData->m_StructuredLogFileName);

  DigestCacheInit(&self->m_DigestCache, MB(128), self->m_DagData->m_DigestCacheFileName);

  LoadFrozenData<StateData>(self->m_DagData->m_StateFileName, &self->m_StateFile, &self->m_StateData);

  LoadFrozenData<ScanData>(self->m_DagData->m_ScanCacheFileName, &self->m_ScanFile, &self->m_ScanData);

  ScanCacheSetCache(&self->m_ScanCache, self->m_ScanData);

  return true;
}

static bool DriverPrepareDag(Driver* self, const char* dag_fn)
{
  const int out_of_date_reason_length = 500;
  char out_of_date_reason[out_of_date_reason_length+1];

  snprintf(out_of_date_reason, out_of_date_reason_length, "Build frontend of %s ran (unknown reason)", dag_fn);

  if (self->m_Options.m_ForceDagRegen)
    snprintf(out_of_date_reason, out_of_date_reason_length, "Build frontend of %s ran (ForceDagRegen option used)", dag_fn);


  bool loadFrozenDataResult = LoadFrozenData<DagData>(dag_fn, &self->m_DagFile, &self->m_DagData );

  if (!loadFrozenDataResult)
    snprintf(out_of_date_reason, out_of_date_reason_length, "Build frontend of %s ran (no suitable previous build dag file)", dag_fn);

  if (loadFrozenDataResult)
  {
      if (self->m_DagData->m_ForceDagRebuild == 1)
        snprintf(out_of_date_reason, out_of_date_reason_length, "Build frontend of %s ran (previous dag file indicated it should not be reused)", dag_fn);
  }

  if (loadFrozenDataResult && self->m_Options.m_IncludesOutput != nullptr)
  {
    Log(kDebug, "Only showing includes; using existing DAG without out-of-date checks");
    return true;
  }

  // Try to use an existing DAG
  if (!self->m_Options.m_ForceDagRegen && loadFrozenDataResult && self->m_DagData->m_ForceDagRebuild == 0)
  {
    uint64_t time_exec_started = TimerGet();
    bool checkResult;
    {
      ProfilerScope prof_scope("DriverCheckDagSignatures", 0);
      checkResult = DriverCheckDagSignatures(self, out_of_date_reason, out_of_date_reason_length);
    }
    uint64_t now = TimerGet();
    double duration = TimerDiffSeconds(time_exec_started, now);
    if (duration > 1)
      PrintNonNodeActionResult(duration, self->m_DagData->m_NodeCount, MessageStatusLevel::Warning, "Calculating file and glob signatures. (unusually slow)");

    if (checkResult)
    {
      Log(kDebug, "DAG signatures match - using existing data w/o build frontend invocation");
      return true;
    }
  }

  if (loadFrozenDataResult)
    MmapFileUnmap(&self->m_DagFile);

  uint64_t time_exec_started = TimerGet();
  // We need to generate the DAG data
  {
    ProfilerScope prof_scope("RunFrontend", 0);
    if (!GenerateDag(s_BuildFile, dag_fn))
      return false;
  }
  PrintNonNodeActionResult(TimerDiffSeconds(time_exec_started, TimerGet()), 1, MessageStatusLevel::Success, out_of_date_reason);

  // The DAG had better map in now, or we can give up.
  if (!LoadFrozenData<DagData>(dag_fn, &self->m_DagFile, &self->m_DagData))
  {
    Log(kError, "panic: couldn't load in freshly generated DAG");
    return false;
  }

  // In checked builds, make sure signatures are valid.
  // For Unity, our frontend is so slow, that we'll happily take a tiny extra hit to ensure our signatures are correct.
  if (!DriverCheckDagSignatures(self, out_of_date_reason, out_of_date_reason_length))
  {
    printf("Abort: rerunning DriverCheckDagSignatures() in PrepareDag() caused it to fail because: %s", out_of_date_reason);
    exit(1);
  }

  return true;
}

static bool DriverCheckDagSignatures(Driver* self, char* out_of_date_reason, int out_of_date_reason_maxlength)
{
  const DagData* dag_data = self->m_DagData;

#if ENABLED(CHECKED_BUILD)
    // Paranoia - make sure the data is sorted.
    for (int i = 1, count = dag_data->m_NodeCount; i < count; ++i)
    {
      if (dag_data->m_NodeGuids[i] < dag_data->m_NodeGuids[i - 1])
        Croak("DAG data is not sorted by guid");
    }
#endif

  Log(kDebug, "checking file signatures for DAG data");

  // Check timestamps of frontend files used to produce the DAG
  for (const DagFileSignature& sig : dag_data->m_FileSignatures)
  {
    const char* path = sig.m_Path;

    uint64_t timestamp = sig.m_Timestamp;
    FileInfo info      = GetFileInfo(path);

    if (info.m_Timestamp != timestamp)
    {
      snprintf(out_of_date_reason, out_of_date_reason_maxlength, "Build frontend of %s ran (build file timestamp changed: %s)", s_DagFileName, sig.m_Path.Get());
      Log(kInfo, "DAG out of date: timestamp change for %s. was: %lu now: %lu", path, timestamp, info.m_Timestamp);
      return false;
    }
  }

  // Check directory listing fingerprints
  // Note that the digest computation in here must match the one in LuaListDirectory
  // The digests computed there are stored in the signature block by frontend code.
  for (const DagGlobSignature& sig : dag_data->m_GlobSignatures)
  {
    HashDigest digest = CalculateGlobSignatureFor(sig.m_Path, sig.m_Filter, sig.m_Recurse, &self->m_Heap, &self->m_Allocator);

    // Compare digest with the one stored in the signature block
    if (0 != memcmp(&digest, &sig.m_Digest, sizeof digest))
    {
      char stored[kDigestStringSize], actual[kDigestStringSize];
      DigestToString(stored, sig.m_Digest);
      DigestToString(actual, digest);
      snprintf(out_of_date_reason, out_of_date_reason_maxlength, "Build frontend of %s ran (folder contents changed: %s)", s_DagFileName, sig.m_Path.Get());
      Log(kInfo, "DAG out of date: file glob change for %s (%s => %s)", sig.m_Path.Get(), stored, actual);
      return false;
    }
  }

  return true;
}

static int LevenshteinDistanceNoCase(const char* s, const char* t)
{
  int n = (int)strlen(s);
  int m = (int)strlen(t);
  
  if (n == 0)
    return m;
  if (m == 0)
     return n;

  int xSize = n + 1;
  int ySize = m + 1;
  int* d = (int*)alloca(xSize * ySize * sizeof(int));

  for (int x = 0; x <= n; x++)
    d[ySize * x] = x;
  for (int y = 0; y <= m; y++)
    d[y] = y;

  for (int y = 1; y <= m; y++)
  {
    for (int x = 1; x <= n; x++)
    {
      if (tolower(s[x - 1]) == tolower(t[y - 1])) // Case insensitive
        d[ySize * x + y] = d[ySize * (x - 1) + y - 1];  // no operation
      else
        d[ySize * x + y] = std::min(std::min(
                    d[ySize * (x - 1) + y] + 1,     // a deletion
                    d[ySize * x + y - 1] + 1),      // an insertion
                    d[ySize * (x - 1) + y - 1] + 1  // a substitution
                );
    }
  }
  return d[ySize * n + m];
}

//searching in inputs prevents useful single object builds, as the requested object gets found as an input of the linker
#define SUPPORT_SEARCHING_IN_INPUTS 0

// Match their source files and output files against the names specified.
static void FindNodesByName(
    const DagData*          dag,
    Buffer<int32_t>*        out_nodes,
    MemAllocHeap*           heap,
    const char**            names,
    size_t                  name_count,
    const FrozenArray<NamedNodeData>&   named_nodes)
{
  size_t    node_bits_size = (dag->m_NodeCount + 31) / 32 *sizeof(uint32_t);
  uint32_t *node_bits      = (uint32_t*) alloca(node_bits_size);

  memset(node_bits, 0, node_bits_size);

  for (size_t name_i = 0; name_i < name_count; ++name_i)
  {
    const char *name = names[name_i];

    bool found = false;

    // Try all named nodes first
    bool foundMatchingPrefix = false;
    bool prefixIsAmbigious = false;
    const NamedNodeData* nodeDataForMatchingPrefix = nullptr;
    struct StringWithScore
    {
      StringWithScore(int _score, const char* _string) : score(_score), string(_string) {}
      int score;
      const char* string;
    };
    std::vector<StringWithScore> fuzzyMatches;
    fuzzyMatches.reserve(named_nodes.GetCount());
    for (const NamedNodeData& named_node : named_nodes)
    {
      const int distance = LevenshteinDistanceNoCase(named_node.m_Name, name);
      const int fuzzyMatchLimit = std::max(0, std::min((int)strlen(name) - 2, 4));
      bool isFuzzyMatch = distance <= fuzzyMatchLimit;

      // Exact match?
      if (distance == 0)
      {
        if (strcmp(named_node.m_Name, name) != 0)
          Log(kInfo, "found case insensitive match for %s, mapping to %s", name, named_node.m_Name.Get());

        BufferAppendOne(out_nodes, heap, named_node.m_NodeIndex);
        Log(kDebug, "mapped %s to node %d", name, named_node.m_NodeIndex);
        found = true;
        break;
      }
      // Fuzzy match?
      else if (isFuzzyMatch)
        fuzzyMatches.emplace_back(distance, named_node.m_Name.Get());
      // Prefix match?
      if (strncasecmp(named_node.m_Name, name, strlen(name)) == 0)
      {
        prefixIsAmbigious = foundMatchingPrefix;
        if (!foundMatchingPrefix)
        {
          foundMatchingPrefix = true;
          nodeDataForMatchingPrefix = &named_node;
        }
        if (!isFuzzyMatch)
          fuzzyMatches.emplace_back(strlen(named_node.m_Name) - strlen(name), named_node.m_Name.Get());
      }
    }

    // If the given name is an unambigious prefix of one of our named nodes, we go with it, but warn the user.
    if (!found && foundMatchingPrefix && !prefixIsAmbigious)
    {
        Log(kWarning, "autocompleting %s to %s", name, nodeDataForMatchingPrefix->m_Name.Get());
        BufferAppendOne(out_nodes, heap, nodeDataForMatchingPrefix->m_NodeIndex);
        found = true;
    }   

    if (found)
      continue;

    //since outputs in the dag are "cleaned paths", with forward slashes converted to backward ones,
    //make sure we convert our searchstring in the same way
    PathBuffer pathbuf;
    PathInit(&pathbuf, name);
    char cleaned_path[kMaxPathLength];
    PathFormat(cleaned_path, &pathbuf);

    const uint32_t filename_hash = Djb2HashPath(cleaned_path);
    for (int node_index=0; node_index!=dag->m_NodeCount; node_index++)
    {
      const NodeData& node = dag->m_NodeData[node_index];
      for (const FrozenFileAndHash& output : node.m_OutputFiles)
      {
        if (filename_hash == output.m_FilenameHash && 0 == PathCompare(output.m_Filename, cleaned_path))
        {
          BufferAppendOne(out_nodes, heap, node_index);
          Log(kDebug, "mapped %s to node %d (based on output file)", name, node_index);
          found = true;
          break;
        }
      }
    }

    if (!found)
    {
      std::stringstream errorOutput;
      errorOutput << "unable to map " << name << " to any named node or input/output file";
      if (!fuzzyMatches.empty())
      {
        std::sort(fuzzyMatches.begin(), fuzzyMatches.end(), [](const StringWithScore& a, const StringWithScore& b) { return a.score < b.score; });
        errorOutput << "\nmaybe you meant:\n";
        for (int i=0; i<fuzzyMatches.size() - 1; ++i)
          errorOutput << "- " << fuzzyMatches[i].string << "\n";
        errorOutput << "- " << fuzzyMatches[fuzzyMatches.size() - 1].string;
      }
      Croak(errorOutput.str().c_str());
    }
  }
}


static void DriverSelectNodes(const DagData* dag, const char** targets, int target_count, Buffer<int32_t>* out_nodes, MemAllocHeap* heap)
{  
  if (target_count > 0)
  {
    FindNodesByName(
            dag,
            out_nodes, heap,
            targets, target_count, dag->m_NamedNodes);
  } else {
    BufferAppend(out_nodes, heap, dag->m_DefaultNodes.GetArray(), dag->m_DefaultNodes.GetCount());
  }

  std::sort(out_nodes->begin(), out_nodes->end());
  int32_t* new_end = std::unique(out_nodes->begin(), out_nodes->end());
  out_nodes->m_Size = new_end - out_nodes->begin();
  Log(kDebug, "Node selection finished with %d nodes to build", (int) out_nodes->m_Size);
}

bool DriverPrepareNodes(Driver* self, const char** targets, int target_count)
{
  ProfilerScope prof_scope("Tundra PrepareNodes", 0);

  const DagData    *dag       = self->m_DagData;
  const NodeData   *src_nodes = dag->m_NodeData;
  const HashDigest *src_guids = dag->m_NodeGuids;
  MemAllocHeap     *heap      = &self->m_Heap;

  Buffer<int32_t> node_stack;
  BufferInitWithCapacity(&node_stack, heap, 1024);

  DriverSelectNodes(dag, targets, target_count, &node_stack, heap);

  const size_t node_word_count = (dag->m_NodeCount + 31) / 32;
  uint32_t* node_visited_bits = HeapAllocateArrayZeroed<uint32_t>(heap, node_word_count);

  int node_count = 0;

  Buffer<int32_t> node_indices;
  BufferInitWithCapacity(&node_indices, heap, 1024);

  while (node_stack.m_Size > 0)
  {
    int       dag_index = BufferPopOne(&node_stack);
    const int dag_word  = dag_index / 32;
    const int dag_bit   = 1 << (dag_index &31);

    if (0 == (node_visited_bits[dag_word] & dag_bit))
    {
      const NodeData* node = src_nodes + dag_index;
      
      BufferAppendOne(&node_indices, &self->m_Heap, dag_index);

      node_visited_bits[dag_word] |= dag_bit;

      // Update counts
      ++node_count;

      // Stash node dependencies on the work queue to keep iterating
      BufferAppend(&node_stack, &self->m_Heap, node->m_Dependencies.GetArray(), node->m_Dependencies.GetCount());
    }
  }

  HeapFree(heap, node_visited_bits);
  node_visited_bits = nullptr;

  // Allocate space for nodes
  NodeState* out_nodes = BufferAllocZero(&self->m_Nodes, &self->m_Heap, node_count);

  // Initialize node state
  for (int i = 0; i < node_count; ++i)
  {
    const NodeData* src_node = src_nodes + node_indices[i];
    out_nodes[i].m_MmapData  = src_node;
<<<<<<< HEAD
    out_nodes[i].m_DebugAnnotation = src_node->m_Annotation.Get();
    out_nodes[i].m_PassIndex = (uint16_t) src_node->m_PassIndex;
=======
>>>>>>> 1b87ce5b
  }

  // Find frozen node state from previous build, if present.
  if (const StateData* state_data = self->m_StateData)
  {
    const NodeStateData *frozen_states    = state_data->m_NodeStates;
    const HashDigest    *state_guids      = state_data->m_NodeGuids;
    const int            state_guid_count = state_data->m_NodeCount;

    for (int i = 0; i < node_count; ++i)
    {
      const HashDigest* src_guid = src_guids + node_indices[i];

      if (const HashDigest* old_guid = BinarySearch(state_guids, state_guid_count, *src_guid))
      {
        int state_index = int(old_guid - state_guids);
        out_nodes[i].m_MmapState = frozen_states + state_index;
      }
    }
  }

  // initialize a remapping table from global (dag) index to local (state)
  // index. This is so we can map any DAG node reference onto any local state.
  int32_t* node_remap = BufferAllocFill(&self->m_NodeRemap, heap, dag->m_NodeCount, -1);

  CHECK(node_remap == self->m_NodeRemap.m_Storage);

  for (int local_index = 0; local_index < node_count; ++local_index)
  {
    const NodeData* global_node = out_nodes[local_index].m_MmapData;
    const int global_index = int(global_node - src_nodes);
    CHECK(node_remap[global_index] == -1);
    node_remap[global_index] = local_index;
  }

  Log(kDebug, "Node remap: %d src nodes, %d active nodes, using %d bytes of node state buffer space",
      dag->m_NodeCount, node_count, sizeof(NodeState) * node_count);

  BufferDestroy(&node_stack, &self->m_Heap);
  BufferDestroy(&node_indices, &self->m_Heap);

  return true;
}

bool DriverInit(Driver* self, const DriverOptions* options)
{
  memset(self, 0, sizeof(Driver));
  HeapInit(&self->m_Heap);
  LinearAllocInit(&self->m_Allocator, &self->m_Heap, MB(64), "Driver Linear Allocator");

  LinearAllocSetOwner(&self->m_Allocator, ThreadCurrent());

  InitNodeResultPrinting();

  MmapFileInit(&self->m_DagFile);
  MmapFileInit(&self->m_StateFile);
  MmapFileInit(&self->m_ScanFile);

  self->m_DagData = nullptr;
  self->m_StateData = nullptr;
  self->m_ScanData = nullptr;

  BufferInit(&self->m_NodeRemap);
  BufferInit(&self->m_Nodes);

  self->m_Options = *options;

  // This linear allocator is only accessed when the state cache is locked.
  LinearAllocInit(&self->m_ScanCacheAllocator, &self->m_Heap, MB(64), "scan cache");
  ScanCacheInit(&self->m_ScanCache, &self->m_Heap, &self->m_ScanCacheAllocator);

  // This linear allocator is only accessed when the state cache is locked.
  LinearAllocInit(&self->m_StatCacheAllocator, &self->m_Heap, MB(64), "stat cache");
  StatCacheInit(&self->m_StatCache, &self->m_StatCacheAllocator, &self->m_Heap);

  return true;
}

void DriverDestroy(Driver* self)
{
  DigestCacheDestroy(&self->m_DigestCache);

  StatCacheDestroy(&self->m_StatCache);

  ScanCacheDestroy(&self->m_ScanCache);

  BufferDestroy(&self->m_Nodes, &self->m_Heap);
  BufferDestroy(&self->m_NodeRemap, &self->m_Heap);

  MmapFileDestroy(&self->m_ScanFile);
  MmapFileDestroy(&self->m_StateFile);
  MmapFileDestroy(&self->m_DagFile);

  LinearAllocDestroy(&self->m_ScanCacheAllocator);
  LinearAllocDestroy(&self->m_StatCacheAllocator);
  LinearAllocDestroy(&self->m_Allocator);
  HeapDestroy(&self->m_Heap);
}

bool DriverPrepareDag(Driver* self, const char* dag_fn);
bool DriverAllocNodes(Driver* self);

BuildResult::Enum DriverBuild(Driver* self)
{
  const DagData* dag = self->m_DagData;

  // Initialize build queue
  Mutex debug_signing_mutex;

  BuildQueueConfig queue_config;
  queue_config.m_Flags                   = 0;
  queue_config.m_Heap                    = &self->m_Heap;
  queue_config.m_ThreadCount             = (int) self->m_Options.m_ThreadCount;
  queue_config.m_NodeData                = self->m_DagData->m_NodeData;
  queue_config.m_NodeState               = self->m_Nodes.m_Storage;
  queue_config.m_MaxNodes                = (int) self->m_Nodes.m_Size;
  queue_config.m_NodeRemappingTable      = self->m_NodeRemap.m_Storage;
  queue_config.m_ScanCache               = &self->m_ScanCache;
  queue_config.m_StatCache               = &self->m_StatCache;
  queue_config.m_DigestCache             = &self->m_DigestCache;
  queue_config.m_ShaDigestExtensionCount = dag->m_ShaExtensionHashes.GetCount();
  queue_config.m_ShaDigestExtensions     = dag->m_ShaExtensionHashes.GetArray();
  queue_config.m_SharedResources         = dag->m_SharedResources.GetArray();
  queue_config.m_SharedResourcesCount    = dag->m_SharedResources.GetCount();
  queue_config.m_ThrottleInactivityPeriod = self->m_Options.m_ThrottleInactivityPeriod;
  queue_config.m_ThrottleOnHumanActivity  = self->m_Options.m_ThrottleOnHumanActivity;
  queue_config.m_ThrottledThreadsAmount  = self->m_Options.m_ThrottledThreadsAmount;

  if (self->m_Options.m_Verbose)
  {
    queue_config.m_Flags |= BuildQueueConfig::kFlagEchoAnnotations | BuildQueueConfig::kFlagEchoCommandLines;
  }
  if (!self->m_Options.m_Quiet)
  {
    queue_config.m_Flags |= BuildQueueConfig::kFlagEchoAnnotations;
  }
  if (self->m_Options.m_ContinueOnError)
  {
    queue_config.m_Flags |= BuildQueueConfig::kFlagContinueOnError;
  }

  if (self->m_Options.m_DebugSigning)
  {
    MutexInit(&debug_signing_mutex);
    queue_config.m_FileSigningLogMutex = &debug_signing_mutex;
    queue_config.m_FileSigningLog      = fopen("signing-debug.txt", "w");
  }
  else
  {
    queue_config.m_FileSigningLogMutex = nullptr;
    queue_config.m_FileSigningLog      = nullptr;
  }

#if ENABLED(CHECKED_BUILD)
  {
    ProfilerScope prof_scope("Tundra DebugCheckRemap", 0);
    // Paranoia - double check node remapping table
    for (size_t i = 0, count = self->m_Nodes.m_Size; i < count; ++i)
    {
      const NodeState* state = self->m_Nodes.m_Storage + i;
      const NodeData* src = state->m_MmapData;
      const int src_index = int(src - self->m_DagData->m_NodeData);
      int remapped_index = self->m_NodeRemap[src_index];
      CHECK(size_t(remapped_index) == i);
    }
  }
#endif


  BuildQueue build_queue;
  BuildQueueInit(&build_queue, &queue_config);

  BuildResult::Enum build_result = BuildResult::kOk;
  
  build_result = BuildQueueBuildNodeRange(&build_queue, 0, self->m_Nodes.m_Size);
  
  if (self->m_Options.m_DebugSigning)
  {
    fclose((FILE*)queue_config.m_FileSigningLog);
    MutexDestroy(&debug_signing_mutex);
  }

  // Shut down build queue
  BuildQueueDestroy(&build_queue);

  return build_result;
}

// Save scan cache
bool DriverSaveScanCache(Driver* self)
{
  ScanCache* scan_cache = &self->m_ScanCache;

  if (!ScanCacheDirty(scan_cache))
    return true;

  // This will be invalidated.
  self->m_ScanData = nullptr;

  bool success = ScanCacheSave(scan_cache, self->m_DagData->m_ScanCacheFileNameTmp, &self->m_Heap);

  // Unmap the file so we can overwrite it (on Windows.)
  MmapFileDestroy(&self->m_ScanFile);

  if (success)
  {
    success = RenameFile(self->m_DagData->m_ScanCacheFileNameTmp, self->m_DagData->m_ScanCacheFileName);
  }
  else
  {
    remove(self->m_DagData->m_ScanCacheFileNameTmp);
  }

  return success;
}

// Save digest cache
bool DriverSaveDigestCache(Driver* self)
{
  // This will be invalidated.
  return DigestCacheSave(&self->m_DigestCache, &self->m_Heap, self->m_DagData->m_DigestCacheFileName, self->m_DagData->m_DigestCacheFileNameTmp);
}


struct StateSavingSegments
{
  BinarySegment* main;
  BinarySegment* guid;
  BinarySegment* state;
  BinarySegment* array;
  BinarySegment* string;
};

static const char* GetFileNameFrom(const FrozenFileAndHash& container)
{
  return container.m_Filename;
}

static const char* GetFileNameFrom(const FrozenString& container)
{
  return container;
}

template<class TNodeType>
static void save_node_sharedcode(int build_result, const HashDigest* input_signature, const TNodeType* src_node, const HashDigest* guid, const StateSavingSegments& segments)
{
  BinarySegmentWrite(segments.guid, (const char*) guid, sizeof(HashDigest));

  BinarySegmentWriteInt32(segments.state, build_result);
  BinarySegmentWrite(segments.state, (const char*) input_signature, sizeof(HashDigest));

  int32_t file_count = src_node->m_OutputFiles.GetCount();
  BinarySegmentWriteInt32(segments.state, file_count);
  BinarySegmentWritePointer(segments.state, BinarySegmentPosition(segments.array));
  for (int32_t i = 0; i < file_count; ++i)
  {
    BinarySegmentWritePointer(segments.array, BinarySegmentPosition(segments.string));
    BinarySegmentWriteStringData(segments.string, GetFileNameFrom(src_node->m_OutputFiles[i]));
  }

  file_count = src_node->m_AuxOutputFiles.GetCount();
  BinarySegmentWriteInt32(segments.state, file_count);
  BinarySegmentWritePointer(segments.state, BinarySegmentPosition(segments.array));
  for (int32_t i = 0; i < file_count; ++i)
  {
    BinarySegmentWritePointer(segments.array, BinarySegmentPosition(segments.string));
    BinarySegmentWriteStringData(segments.string, GetFileNameFrom(src_node->m_AuxOutputFiles[i]));
  }

  BinarySegmentWritePointer(segments.state, BinarySegmentPosition(segments.string));
  BinarySegmentWriteStringData(segments.string, src_node->m_Action);
}

static bool node_was_used_by_this_dag_previously(const NodeStateData* node_state_data, uint32_t current_dag_identifier)
{
  auto& previous_dags = node_state_data->m_DagsWeHaveSeenThisNodeInPreviously;
  return std::find(previous_dags.begin(), previous_dags.end(), current_dag_identifier) != previous_dags.end();
}

bool DriverSaveBuildState(Driver* self)
{
  TimingScope timing_scope(nullptr, &g_Stats.m_StateSaveTimeCycles);
  ProfilerScope prof_scope("Tundra SaveState", 0);

  MemAllocLinearScope alloc_scope(&self->m_Allocator);

  BinaryWriter writer;
  BinaryWriterInit(&writer, &self->m_Heap);

  StateSavingSegments segments;
  BinarySegment *main_seg   = BinaryWriterAddSegment(&writer);
  BinarySegment *guid_seg   = BinaryWriterAddSegment(&writer);
  BinarySegment *state_seg  = BinaryWriterAddSegment(&writer);
  BinarySegment *array_seg  = BinaryWriterAddSegment(&writer);
  BinarySegment *string_seg = BinaryWriterAddSegment(&writer);

  segments.main = main_seg;
  segments.guid = guid_seg;
  segments.state = state_seg;
  segments.array = array_seg;
  segments.string = string_seg;

  BinaryLocator guid_ptr  = BinarySegmentPosition(guid_seg);
  BinaryLocator state_ptr = BinarySegmentPosition(state_seg);

  uint32_t             src_count       = self->m_DagData->m_NodeCount;
  const HashDigest    *src_guids       = self->m_DagData->m_NodeGuids;
  const NodeData      *src_data        = self->m_DagData->m_NodeData;
  NodeState           *new_state       = self->m_Nodes.m_Storage;
  const size_t         new_state_count = self->m_Nodes.m_Size;

  std::sort(new_state, new_state + new_state_count, [=](const NodeState& l, const NodeState& r) {
    // We know guids are sorted, so all we need to do is compare pointers into that table.
    return l.m_MmapData < r.m_MmapData;
  });

  const HashDigest    *old_guids       = nullptr;
  const NodeStateData *old_state       = nullptr;
  uint32_t             old_count       = 0;

  if (const StateData* state_data = self->m_StateData)
  {
    old_guids      = state_data->m_NodeGuids;
    old_state      = state_data->m_NodeStates;
    old_count      = state_data->m_NodeCount;
  }

  int entry_count = 0;
  uint32_t this_dag_hashed_identifier =  self->m_DagData->m_HashedIdentifier;

  auto save_node_state = [=](int build_result, const HashDigest* input_signature, const NodeData* src_node, const NodeStateData* node_data_state, const HashDigest* guid) -> void
  {
    MemAllocLinear* scratch = &self->m_Allocator;
  
    save_node_sharedcode(build_result, input_signature, src_node, guid, segments);

    HashSet<kFlagPathStrings> implicitDependencies;
    if (src_node->m_Scanner)
      HashSetInit(&implicitDependencies, &self->m_Heap);

    int32_t file_count = src_node->m_InputFiles.GetCount();
    BinarySegmentWriteInt32(state_seg, file_count);
    BinarySegmentWritePointer(state_seg, BinarySegmentPosition(array_seg));
    for (int32_t i = 0; i < file_count; ++i)
    {
      uint64_t timestamp = 0;
      FileInfo fileInfo = StatCacheStat(&self->m_StatCache, src_node->m_InputFiles[i].m_Filename, src_node->m_InputFiles[i].m_FilenameHash);
      if (fileInfo.Exists())
        timestamp = fileInfo.m_Timestamp;

      BinarySegmentWriteUint64(array_seg, timestamp);

      BinarySegmentWritePointer(array_seg, BinarySegmentPosition(string_seg));
      BinarySegmentWriteStringData(string_seg, src_node->m_InputFiles[i].m_Filename);

      if (src_node->m_Scanner)
      {
        MemAllocLinearScope alloc_scope(scratch);

        ScanInput scan_input;
        scan_input.m_ScannerConfig = src_node->m_Scanner;
        scan_input.m_ScratchAlloc = scratch;
        scan_input.m_ScratchHeap = &self->m_Heap;
        scan_input.m_FileName = src_node->m_InputFiles[i].m_Filename;
        scan_input.m_ScanCache = &self->m_ScanCache;

        ScanOutput scan_output;

        // It looks like we're re-running the scanner here, but the scan results should all be cached already, so it
        // should be fast.
        if (ScanImplicitDeps(&self->m_StatCache, &scan_input, &scan_output))
        {
          for (int i = 0, count = scan_output.m_IncludedFileCount; i < count; ++i)
          {
            const FileAndHash& path = scan_output.m_IncludedFiles[i];
            if (!HashSetLookup(&implicitDependencies, path.m_FilenameHash, path.m_Filename))
              HashSetInsert(&implicitDependencies, path.m_FilenameHash, path.m_Filename);
          }
        }
      }
    }

    if (src_node->m_Scanner)
    {
      BinarySegmentWriteInt32(state_seg, implicitDependencies.m_RecordCount);
      BinarySegmentWritePointer(state_seg, BinarySegmentPosition(array_seg));

      HashSetWalk(&implicitDependencies, [=](uint32_t index, uint32_t hash, const char* filename) {
        uint64_t timestamp = 0;
        FileInfo fileInfo = StatCacheStat(&self->m_StatCache, filename, hash);
        if (fileInfo.Exists())
          timestamp = fileInfo.m_Timestamp;

        BinarySegmentWriteUint64(array_seg, timestamp);

        BinarySegmentWritePointer(array_seg, BinarySegmentPosition(string_seg));
        BinarySegmentWriteStringData(string_seg, filename);
      });

      HashSetDestroy(&implicitDependencies);
    }
    else
    {
      BinarySegmentWriteInt32(state_seg, 0);
      BinarySegmentWriteNullPointer(state_seg);
    }

    //we cast the empty_frozen_array below here to a FrozenArray<uint32_t> that is empty, so the code below gets a lot simpler.
    const FrozenArray<uint32_t>& previous_dags = (node_data_state == nullptr) ? FrozenArray<uint32_t>::empty() : node_data_state->m_DagsWeHaveSeenThisNodeInPreviously;

    bool haveToAddOurselves = std::find(previous_dags.begin(), previous_dags.end(), this_dag_hashed_identifier) == previous_dags.end();

    BinarySegmentWriteUint32(state_seg, previous_dags.GetCount() + (haveToAddOurselves ? 1 : 0));
    BinarySegmentWritePointer(state_seg, BinarySegmentPosition(array_seg));
    for(auto& identifier : previous_dags)
      BinarySegmentWriteUint32(array_seg, identifier);
    
    if (haveToAddOurselves)
      BinarySegmentWriteUint32(array_seg, this_dag_hashed_identifier);
  };

  auto save_node_state_old = [=](int build_result, const HashDigest* input_signature, const NodeStateData* src_node, const HashDigest* guid) -> void
  {
    save_node_sharedcode(build_result, input_signature, src_node, guid, segments);

    int32_t file_count = src_node->m_InputFiles.GetCount();
    BinarySegmentWriteInt32(state_seg, file_count);
    BinarySegmentWritePointer(state_seg, BinarySegmentPosition(array_seg));
    for (int32_t i = 0; i < file_count; ++i)
    {
      BinarySegmentWriteUint64(array_seg, src_node->m_InputFiles[i].m_Timestamp);
      BinarySegmentWritePointer(array_seg, BinarySegmentPosition(string_seg));
      BinarySegmentWriteStringData(string_seg, src_node->m_InputFiles[i].m_Filename);
    }

    file_count = src_node->m_ImplicitInputFiles.GetCount();
    BinarySegmentWriteInt32(state_seg, file_count);
    BinarySegmentWritePointer(state_seg, BinarySegmentPosition(array_seg));
    for (int32_t i = 0; i < file_count; ++i)
    {
      BinarySegmentWriteUint64(array_seg, src_node->m_ImplicitInputFiles[i].m_Timestamp);
      BinarySegmentWritePointer(array_seg, BinarySegmentPosition(string_seg));
      BinarySegmentWriteStringData(string_seg, src_node->m_ImplicitInputFiles[i].m_Filename);
    }

    int32_t dag_count = src_node->m_DagsWeHaveSeenThisNodeInPreviously.GetCount();
    BinarySegmentWriteInt32(state_seg, dag_count);
    BinarySegmentWritePointer(state_seg, BinarySegmentPosition(array_seg));
    BinarySegmentWrite(array_seg, src_node->m_DagsWeHaveSeenThisNodeInPreviously.GetArray(), dag_count * sizeof(uint32_t));
  };

  auto save_new = [=, &entry_count](size_t index) {
    const NodeState  *elem      = new_state + index;
    const NodeData   *src_elem  = elem->m_MmapData;
    const int         src_index = int(src_elem - src_data);
    const HashDigest *guid      = src_guids + src_index;

    // If this node never computed an input signature (due to an error, or build cancellation), copy the old build progress over to retain the history.
    // Only do this if the output files and aux output files agree with the previously stored build state.
    if (elem->m_Progress <= BuildProgress::kAllDependencesSucceeded)
    {
      if (const HashDigest* old_guid = BinarySearch(old_guids, old_count, *guid))
      {
        size_t old_index = old_guid - old_guids;
        const NodeStateData* old_state_data = old_state + old_index;
        save_node_state_old(old_state_data->m_BuildResult, &old_state_data->m_InputSignature, old_state_data, guid);
        ++entry_count;
        ++g_Stats.m_StateSaveNew;
      }
    }
    else
    {
      save_node_state(elem->m_BuildResult, &elem->m_InputSignature, src_elem, elem->m_MmapState, guid);
      ++entry_count;
      ++g_Stats.m_StateSaveNew;
    }
  };

  auto save_old = [=, &entry_count](size_t index) {
    const HashDigest    *guid = old_guids + index;
    const NodeStateData *data = old_state + index;

    // Make sure this node is still relevant before saving.
    bool node_is_in_dag = BinarySearch(src_guids, src_count, *guid) != nullptr;
 
    if (node_is_in_dag || !node_was_used_by_this_dag_previously(data, this_dag_hashed_identifier))
    {
      save_node_state_old(data->m_BuildResult, &data->m_InputSignature, data, guid);
      ++entry_count;
      ++g_Stats.m_StateSaveOld;
    }
    else 
      {
      // Drop this node.
        ++g_Stats.m_StateSaveDropped;
      }
  };

  auto key_new = [=](size_t index) -> const HashDigest* {
    int dag_index = int(new_state[index].m_MmapData - src_data);
    return src_guids + dag_index;
  };

  auto key_old = [=](size_t index) {
    return old_guids + index;
  };

  TraverseSortedArrays(
      new_state_count, save_new, key_new,
      old_count, save_old, key_old);

  // Complete main data structure.
  BinarySegmentWriteUint32(main_seg, StateData::MagicNumber);
  BinarySegmentWriteInt32(main_seg, entry_count);
  BinarySegmentWritePointer(main_seg, guid_ptr);
  BinarySegmentWritePointer(main_seg, state_ptr);
  BinarySegmentWriteUint32(main_seg, StateData::MagicNumber);

  // Unmap old state data.
  MmapFileUnmap(&self->m_StateFile);
  self->m_StateData = nullptr;

  bool success = BinaryWriterFlush(&writer, self->m_DagData->m_StateFileNameTmp);

  if (success)
  {
    // Commit atomically with a file rename.
    success = RenameFile(self->m_DagData->m_StateFileNameTmp, self->m_DagData->m_StateFileName);
  }
  else
  {
    remove(self->m_DagData->m_StateFileNameTmp);
  }

  BinaryWriterDestroy(&writer);

  return success;
}

// Returns true if the path was actually cleaned up.
// Does NOT delete symlinks.
static bool CleanupPath(const char* path)
{
  FileInfo info = GetFileInfo(path);
  if (!info.Exists())
    return false;
  if (info.IsSymlink())
    return false;
#if defined(TUNDRA_UNIX)
  return 0 == remove(path);
#else
  else if (info.IsDirectory())
    return TRUE == RemoveDirectoryA(path);
  else
    return TRUE == DeleteFileA(path);
#endif
}

void DriverRemoveStaleOutputs(Driver* self)
{
  TimingScope timing_scope(nullptr, &g_Stats.m_StaleCheckTimeCycles);
  ProfilerScope prof_scope("Tundra RemoveStaleOutputs", 0);

  const DagData* dag = self->m_DagData;
  const StateData* state = self->m_StateData;
  MemAllocLinear* scratch = &self->m_Allocator;

  MemAllocLinearScope scratch_scope(scratch);

  if (!state)
  {
    Log(kDebug, "unable to clean up stale output files - no previous build state");
    return;
  }
 
  HashSet<kFlagPathStrings> file_table;
  HashSetInit(&file_table, &self->m_Heap);

  // Insert all current regular and aux output files into the hash table.
  auto add_file = [&file_table](const FrozenFileAndHash& p) -> void
  {
    const uint32_t hash = p.m_FilenameHash;

    if (!HashSetLookup(&file_table, hash, p.m_Filename))
    {
      HashSetInsert(&file_table, hash, p.m_Filename);
    }
  };

  for (int i = 0, node_count = dag->m_NodeCount; i < node_count; ++i)
  {
    const NodeData* node = dag->m_NodeData + i;

    for (const FrozenFileAndHash& p : node->m_OutputFiles)
    {
      add_file(p);
    }

    for (const FrozenFileAndHash& p : node->m_AuxOutputFiles)
    {
      add_file(p);
    }
  }

  HashSet<kFlagPathStrings> nuke_table;
  HashSetInit(&nuke_table, &self->m_Heap);

  // Check all output files in the state if they're still around.
  // Otherwise schedule them (and all their parent dirs) for nuking.
  // We will rely on the fact that we can't rmdir() non-empty directories.
  auto check_file = [&file_table, &nuke_table, scratch](const char* path)
  {
    uint32_t path_hash = Djb2HashPath(path);

    if (!HashSetLookup(&file_table, path_hash, path))
    {
      if (!HashSetLookup(&nuke_table, path_hash, path))
      {
        HashSetInsert(&nuke_table, path_hash, path);
      }

      PathBuffer buffer;
      PathInit(&buffer, path);

      while (PathStripLast(&buffer))
      {
        if (buffer.m_SegCount == 0)
          break;

        char dir[kMaxPathLength];
        PathFormat(dir, &buffer);
        uint32_t dir_hash = Djb2HashPath(dir);

        if (!HashSetLookup(&nuke_table, dir_hash, dir))
        {
          HashSetInsert(&nuke_table, dir_hash, StrDup(scratch, dir));
        }
      }
    }
  };

  for (int i = 0, state_count = state->m_NodeCount; i < state_count; ++i)
  {
    const NodeStateData* node = state->m_NodeStates + i;

    if (!node_was_used_by_this_dag_previously(node, dag->m_HashedIdentifier))
      continue;

    for (const char* path : node->m_OutputFiles)
    {
      check_file(path);
    }

    for (const char* path : node->m_AuxOutputFiles)
    {
      check_file(path);
    }
  }

  // Create list of files and dirs, sort descending by path length. This sorts
  // files and subdirectories before their parent directories.
  const char** paths = LinearAllocateArray<const char*>(scratch, nuke_table.m_RecordCount);
  HashSetWalk(&nuke_table, [paths](uint32_t index, uint32_t hash, const char* str) {
    paths[index] = str;
  });

  std::sort(paths, paths + nuke_table.m_RecordCount, [](const char* l, const char* r) {
    return strlen(r) < strlen(l);
  });

  uint32_t nuke_count = nuke_table.m_RecordCount;
  uint64_t time_exec_started = TimerGet();
  for (uint32_t i = 0; i < nuke_count; ++i)
  {
    if (CleanupPath(paths[i]))
    {
      Log(kDebug, "cleaned up %s", paths[i]);
    }
  }

  if (nuke_count > 0)
  {
    char buffer[2000];
    snprintf(buffer, sizeof(buffer), "Delete %d artifact files that are no longer in use. (like %s)", nuke_count, paths[0]);
    PrintNonNodeActionResult(TimerDiffSeconds(time_exec_started, TimerGet()), (int)self->m_Nodes.m_Size, MessageStatusLevel::Success, buffer);
  }
 
  HashSetDestroy(&nuke_table);
  HashSetDestroy(&file_table);
}

void DriverCleanOutputs(Driver* self)
{
  ProfilerScope prof_scope("Tundra Clean", 0);
  int count = 0;
  for (NodeState& state : self->m_Nodes)
  {
    for (const FrozenFileAndHash& fh : state.m_MmapData->m_OutputFiles)
    {
      if (0 == RemoveFileOrDir(fh.m_Filename))
        ++count;
    }
  }
  Log(kInfo, "Removed %d output files\n", count);
}

}<|MERGE_RESOLUTION|>--- conflicted
+++ resolved
@@ -708,11 +708,7 @@
   {
     const NodeData* src_node = src_nodes + node_indices[i];
     out_nodes[i].m_MmapData  = src_node;
-<<<<<<< HEAD
     out_nodes[i].m_DebugAnnotation = src_node->m_Annotation.Get();
-    out_nodes[i].m_PassIndex = (uint16_t) src_node->m_PassIndex;
-=======
->>>>>>> 1b87ce5b
   }
 
   // Find frozen node state from previous build, if present.
