#include "Driver.hpp"
#include "BinaryWriter.hpp"
#include "Buffer.hpp"
#include "BuildQueue.hpp"
#include "Common.hpp"
#include "DagData.hpp"
#include "DagGenerator.hpp"
#include "DagDerivedCompiler.hpp"
#include "FileInfo.hpp"
#include "MemAllocLinear.hpp"
#include "MemoryMappedFile.hpp"
#include "RuntimeNode.hpp"
#include "ScanData.hpp"
#include "Scanner.hpp"
#include "SortedArrayUtil.hpp"
#include "AllBuiltNodes.hpp"
#include "Stats.hpp"
#include "HashTable.hpp"
#include "Hash.hpp"
#include "Profiler.hpp"
#include "NodeResultPrinting.hpp"
#include "FileSign.hpp"
#include "DynamicOutputDirectories.hpp"
#include "PathUtil.hpp"
#include "CacheClient.hpp"
#include "LeafInputSignature.hpp"

#include <time.h>
#include <stdio.h>
#include <stdlib.h>
#include <string.h>
#include <vector>
#include <sstream>
#include "stdarg.h"

TundraStats g_Stats;

static const char *s_BuildFile;
static const char *s_DagFileName;

static bool DriverPrepareDag(Driver *self, const char *dag_fn);
static bool DriverCheckDagSignatures(Driver *self, char *out_of_date_reason, int out_of_date_reason_maxlength);

void DriverInitializeTundraFilePaths(DriverOptions *driverOptions)
{
    s_BuildFile = "tundra.lua";
    s_DagFileName = driverOptions->m_DAGFileName;
}

// Set default options.
void DriverOptionsInit(DriverOptions *self)
{
    self->m_ShowHelp = false;
    self->m_ShowTargets = false;
    self->m_DebugMessages = false;
    self->m_Verbose = false;
    self->m_SpammyVerbose = false;
    self->m_DisplayStats = false;
    self->m_SilenceIfPossible = false;
    self->m_DontReusePreviousResults = false;
    self->m_DebugSigning = false;
    self->m_JustPrintLeafInputSignature = false;
    self->m_ThrottleOnHumanActivity = false;
    self->m_ThrottleInactivityPeriod = 30;
    self->m_ThrottledThreadsAmount = 0;
    self->m_IdentificationColor = 0;
    self->m_ThreadCount = GetCpuCount();
    self->m_WorkingDir = nullptr;
    self->m_DAGFileName = ".tundra2.dag";
    self->m_ProfileOutput = nullptr;
    self->m_IncludesOutput = nullptr;
    self->m_VisualMaxNodes = 1000;
#if defined(TUNDRA_WIN32)
    self->m_RunUnprotected = true;
#endif
}

// Helper routine to load frozen data into RAM via memory mapping
template <typename FrozenType>
static bool LoadFrozenData(const char *fn, MemoryMappedFile *result, const FrozenType **ptr)
{
    MemoryMappedFile mapping;

    MmapFileInit(&mapping);

    MmapFileMap(&mapping, fn);

    if (MmapFileValid(&mapping))
    {
        char *mmap_buffer = static_cast<char *>(mapping.m_Address);
        const FrozenType *data = reinterpret_cast<const FrozenType *>(mmap_buffer);

        Log(kDebug, "%s: successfully mapped at %p (%d bytes)", fn, data, (int)mapping.m_Size);

        // Check size
        if (mapping.m_Size < sizeof(FrozenType))
        {
            Log(kWarning, "%s: Bad mmap size %d - need at least %d bytes",
                fn, (int)mapping.m_Size, (int)sizeof(FrozenType));
            goto error;
        }

        // Check magic number
        if (data->m_MagicNumber != FrozenType::MagicNumber)
        {
            Log(kDebug, "%s: Bad magic number %08x - current is %08x",
                fn, data->m_MagicNumber, FrozenType::MagicNumber);
            goto error;
        }

        // Check magic number
        if (data->m_MagicNumberEnd != FrozenType::MagicNumber)
        {
            Log(kError, "Did not find expected magic number marker at the end of %s. This most likely means data writing code for that file is writing too much or too little data", fn);
            goto error;
        }

        // Move ownership of memory mapping to member variable.
        *result = mapping;

        *ptr = data;

        return true;
    }

    Log(kDebug, "%s: mmap failed", fn);

error:
    MmapFileDestroy(&mapping);
    return false;
}

void DriverShowTargets(Driver *self)
{
    const Frozen::Dag *dag = self->m_DagData;

    printf("\nNamed nodes and aliases:\n");
    printf("----------------------------------------------------------------\n");

    int32_t count = dag->m_NamedNodes.GetCount();
    const char **temp = (const char **)alloca(sizeof(const char *) * count);
    for (int i = 0; i < count; ++i)
    {
        temp[i] = dag->m_NamedNodes[i].m_Name.Get();
    }
    std::sort(temp, temp + count, [](const char *a, const char *b) { return strcmp(a, b) < 0; });

    for (int i = 0; i < count; ++i)
    {
        printf(" - %s\n", temp[i]);
    }
}

static void GetIncludesRecursive(const HashDigest &scannerGuid, const char *fn, uint32_t fnHash, const Frozen::ScanData *scan_data, int depth, HashTable<HashDigest, kFlagPathStrings> &seen, HashSet<kFlagPathStrings> &direct)
{
    if (depth == 0 && !HashSetLookup(&direct, fnHash, fn))
        HashSetInsert(&direct, fnHash, fn);

    if (HashTableLookup(&seen, fnHash, fn))
        return;
    HashTableInsert(&seen, fnHash, fn, scannerGuid);

    HashDigest scan_key;
    ComputeScanCacheKey(&scan_key, fn, scannerGuid, false);

    const int32_t count = scan_data->m_EntryCount;
    if (const HashDigest *ptr = BinarySearch(scan_data->m_Keys.Get(), count, scan_key))
    {
        int index = int(ptr - scan_data->m_Keys.Get());
        const Frozen::ScanCacheEntry *entry = scan_data->m_Data.Get() + index;
        int file_count = entry->m_IncludedFiles.GetCount();
        for (int i = 0; i < file_count; ++i)
        {
            GetIncludesRecursive(scannerGuid, entry->m_IncludedFiles[i].m_Filename.Get(), entry->m_IncludedFiles[i].m_FilenameHash, scan_data, depth + 1, seen, direct);
        }
    }
}

bool DriverReportIncludes(Driver *self)
{
    MemAllocLinearScope allocScope(&self->m_Allocator);

    const Frozen::Dag *dag = self->m_DagData;
    if (dag == nullptr)
    {
        Log(kError, "No build DAG data");
        return false;
    }

    const Frozen::ScanData *scan_data = self->m_ScanData;
    if (scan_data == nullptr)
    {
        Log(kError, "No build file scan data (there was no previous build done?)");
        return false;
    }

    // For each file, we have to remember which include scanner hash digest was used.
    HashTable<HashDigest, kFlagPathStrings> seen;
    HashTableInit(&seen, &self->m_Heap);
    // Which files were directly compiled in DAG? all others are included indirectly.
    HashSet<kFlagPathStrings> direct;
    HashSetInit(&direct, &self->m_Heap);

    // Crawl the DAG and include scanner data to find all direct and indirect files.
    int node_count = dag->m_NodeCount;
    for (int i = 0; i < node_count; ++i)
    {
        const Frozen::DagNode &node = dag->m_DagNodes[i];


        if (node.m_ScannerIndex != -1 && node.m_InputFiles.GetCount() > 0)
        {
            const char *fn = node.m_InputFiles[0].m_Filename.Get();
            uint32_t fnHash = node.m_InputFiles[0].m_FilenameHash;
            const Frozen::ScannerData *s = dag->m_Scanners[node.m_ScannerIndex];
            GetIncludesRecursive(s->m_ScannerGuid, fn, fnHash, scan_data, 0, seen, direct);
        }
    }

    // Create JSON structure of includes report.
    JsonWriter msg;
    JsonWriteInit(&msg, &self->m_Allocator);
    JsonWriteStartObject(&msg);

    JsonWriteKeyName(&msg, "dagFile");
    JsonWriteValueString(&msg, self->m_Options.m_DAGFileName);

    JsonWriteKeyName(&msg, "files");
    JsonWriteStartArray(&msg);
    JsonWriteNewline(&msg);

    HashTableWalk(&seen, [&](uint32_t index, uint32_t hash, const char *filename, const HashDigest &scannerguid) {
        HashDigest scan_key;
        ComputeScanCacheKey(&scan_key, filename, scannerguid, false);
        const int32_t count = scan_data->m_EntryCount;
        if (const HashDigest *ptr = BinarySearch(scan_data->m_Keys.Get(), count, scan_key))
        {
            int index = int(ptr - scan_data->m_Keys.Get());
            const Frozen::ScanCacheEntry *entry = scan_data->m_Data.Get() + index;
            int file_count = entry->m_IncludedFiles.GetCount();
            JsonWriteStartObject(&msg);
            JsonWriteKeyName(&msg, "file");
            JsonWriteValueString(&msg, filename);
            if (HashSetLookup(&direct, hash, filename))
            {
                JsonWriteKeyName(&msg, "direct");
                JsonWriteValueInteger(&msg, 1);
            }
            JsonWriteKeyName(&msg, "includes");
            JsonWriteStartArray(&msg);
            JsonWriteNewline(&msg);
            for (int i = 0; i < file_count; ++i)
            {
                const char *fn = entry->m_IncludedFiles[i].m_Filename.Get();
                JsonWriteValueString(&msg, fn);
                JsonWriteNewline(&msg);
            }
            JsonWriteEndArray(&msg);
            JsonWriteEndObject(&msg);
        }
    });

    JsonWriteEndArray(&msg);
    JsonWriteEndObject(&msg);

    // Write into file.
    FILE *f = fopen(self->m_Options.m_IncludesOutput, "w");
    if (!f)
    {
        Log(kError, "Failed to create includes report file '%s'", self->m_Options.m_IncludesOutput);
        return false;
    }
    JsonWriteToFile(&msg, f);
    fclose(f);

    HashTableDestroy(&seen);
    HashSetDestroy(&direct);

    return true;
}

void DriverReportStartup(Driver *self, const char **targets, int target_count)
{
    MemAllocLinearScope allocScope(&self->m_Allocator);

    JsonWriter msg;
    JsonWriteInit(&msg, &self->m_Allocator);
    JsonWriteStartObject(&msg);

    JsonWriteKeyName(&msg, "msg");
    JsonWriteValueString(&msg, "init");

    JsonWriteKeyName(&msg, "dagFile");
    JsonWriteValueString(&msg, self->m_Options.m_DAGFileName);

    JsonWriteKeyName(&msg, "targets");
    JsonWriteStartArray(&msg);
    for (int i = 0; i < target_count; ++i)
        JsonWriteValueString(&msg, targets[i]);
    JsonWriteEndArray(&msg);

    JsonWriteEndObject(&msg);

    LogStructured(&msg);
}

bool DriverInitData(Driver *self)
{
    if (!DriverPrepareDag(self, s_DagFileName))
        return false;

    ProfilerScope prof_scope("DriverInitData", 0);
    // do not produce/overwrite structured log output file,
    // if we're only reporting something and not doing an actual build
    if (self->m_Options.m_IncludesOutput == nullptr && !self->m_Options.m_ShowHelp && !self->m_Options.m_ShowTargets)
        SetStructuredLogFileName(self->m_DagData->m_StructuredLogFileName);

    DigestCacheInit(&self->m_DigestCache, MB(128), self->m_DagData->m_DigestCacheFileName);

    LoadFrozenData<Frozen::AllBuiltNodes>(self->m_DagData->m_StateFileName, &self->m_StateFile, &self->m_AllBuiltNodes);

    LoadFrozenData<Frozen::ScanData>(self->m_DagData->m_ScanCacheFileName, &self->m_ScanFile, &self->m_ScanData);

    ScanCacheSetCache(&self->m_ScanCache, self->m_ScanData);

    return true;
}


static bool ExitRequestingFrontendRun(const char *reason_fmt, ...)
{
    char buffer[1024];

    va_list args;
    va_start(args, reason_fmt);
    int written =vsnprintf(buffer,1024,reason_fmt, args);
    va_end(args);
    buffer[written] = 0;


    PrintMessage(MessageStatusLevel::Success, "Require frontend run.  %s", buffer);

    exit(BuildResult::kRequireFrontendRerun);
    return false;
}


static bool DriverPrepareDag(Driver *self, const char *dag_fn)
{
    const int out_of_date_reason_length = 500;
    char out_of_date_reason[out_of_date_reason_length + 1];

    snprintf(out_of_date_reason, out_of_date_reason_length, "(unknown reason)");

    char json_filename[kMaxPathLength];
    snprintf(json_filename, sizeof json_filename, "%s.json", dag_fn);
    json_filename[sizeof(json_filename) - 1] = '\0';

    char dagderived_filename[kMaxPathLength];
    snprintf(dagderived_filename, sizeof dagderived_filename, "%s_derived", dag_fn);
    dagderived_filename[sizeof(dagderived_filename) - 1] = '\0';

    FileInfo dag_info = GetFileInfo(dag_fn);
    FileInfo dagderived_info = GetFileInfo(dagderived_filename);
    FileInfo json_info = GetFileInfo(json_filename);

    if (!dag_info.Exists() && !json_info.Exists())
        return ExitRequestingFrontendRun("%s does not exist yet", json_filename);

    bool frozeDag = false;
    if (json_info.Exists())
    {
        bool dagExists = dag_info.Exists();
        if (!dagExists || json_info.m_Timestamp > dag_info.m_Timestamp)
        {
            const char* reason = dagExists ? "Timestamp of .json > .dag" : ".dag file didn't exist";

            uint64_t time_exec_started = TimerGet();
            if (!FreezeDagJson(json_filename, dag_fn))
                return ExitRequestingFrontendRun("%s failed to freeze", json_filename);
            frozeDag = true;
            uint64_t now = TimerGet();
            double duration = TimerDiffSeconds(time_exec_started, now);
            PrintMessage(MessageStatusLevel::Success, duration, "Freezing %s into .dag (%s)", FindFileNameInside(json_filename), reason);
        }
    }

    if (!LoadFrozenData<Frozen::Dag>(dag_fn, &self->m_DagFile, &self->m_DagData))
    {
        remove(dag_fn);
        remove(dagderived_filename);
        return ExitRequestingFrontendRun("%s couldn't be loaded", dag_fn);
    }

    if (!dagderived_info.Exists() || frozeDag)
    {
        if (!CompileDagDerived(self->m_DagData, &self->m_Heap, &self->m_Allocator, &self->m_StatCache, dagderived_filename))
            return ExitRequestingFrontendRun("failed to create derived dag file %s", dagderived_filename);
    }

    if (!LoadFrozenData<Frozen::DagDerived>(dagderived_filename, &self->m_DagDerivedFile, &self->m_DagDerivedData))
    {
        remove(dag_fn);
        remove(dagderived_filename);
        return ExitRequestingFrontendRun("%s couldn't be loaded", dag_fn);
    }

    uint64_t time_exec_started = TimerGet();
    bool dagIsValid;
    {
        ProfilerScope prof_scope("DriverCheckDagSignatures", 0);
        dagIsValid = DriverCheckDagSignatures(self, out_of_date_reason, out_of_date_reason_length);
    }

    uint64_t now = TimerGet();
    double duration = TimerDiffSeconds(time_exec_started, now);
    if (duration > 1)
        PrintMessage(MessageStatusLevel::Warning, (int) duration, "Calculating file and glob signatures. (unusually slow)");

    if (dagIsValid)
        return true;

    if (self->m_Options.m_IncludesOutput != nullptr)
    {
        Log(kDebug, "Only showing includes; using existing DAG without out-of-date checks");
        return true;
    }

    MmapFileUnmap(&self->m_DagFile);
    self->m_DagData = nullptr;
    MmapFileUnmap(&self->m_DagDerivedFile);
    self->m_DagDerivedData = nullptr;

    if (remove(dag_fn))
        Croak("Failed to remove out of date dag at %s", dag_fn);
    if (remove(dagderived_filename))
        Croak("Failed to remove out of date dagderived file at %s", dagderived_filename);

    ExitRequestingFrontendRun("%s no longer valid. %s", FindFileNameInside(dag_fn), out_of_date_reason);

    return false;
}

static bool DriverCheckDagSignatures(Driver *self, char *out_of_date_reason, int out_of_date_reason_maxlength)
{
    const Frozen::Dag *dag_data = self->m_DagData;

#if ENABLED(CHECKED_BUILD)
    // Paranoia - make sure the data is sorted.
    for (int i = 1, count = dag_data->m_NodeCount; i < count; ++i)
    {
        if (dag_data->m_NodeGuids[i] < dag_data->m_NodeGuids[i - 1])
            Croak("DAG data is not sorted by guid");
    }
#endif

    Log(kDebug, "checking file signatures for DAG data");

    // Check timestamps of frontend files used to produce the DAG
    for (const Frozen::DagFileSignature &sig : dag_data->m_FileSignatures)
    {
        const char *path = sig.m_Path;

        uint64_t timestamp = sig.m_Timestamp;
        FileInfo info = GetFileInfo(path);

        if (info.m_Timestamp != timestamp)
        {
            snprintf(out_of_date_reason, out_of_date_reason_maxlength, "FileSignature timestamp changed: %s", sig.m_Path.Get());
            return false;
        }
    }

    // Check directory listing fingerprints
    // Note that the digest computation in here must match the one in LuaListDirectory
    // The digests computed there are stored in the signature block by frontend code.
    for (const Frozen::DagGlobSignature &sig : dag_data->m_GlobSignatures)
    {
        HashDigest digest = CalculateGlobSignatureFor(sig.m_Path, sig.m_Filter, sig.m_Recurse, &self->m_Heap, &self->m_Allocator);

        // Compare digest with the one stored in the signature block
        if (0 != memcmp(&digest, &sig.m_Digest, sizeof digest))
        {
            char stored[kDigestStringSize], actual[kDigestStringSize];
            DigestToString(stored, sig.m_Digest);
            DigestToString(actual, digest);
            snprintf(out_of_date_reason, out_of_date_reason_maxlength, "directory contents changed: %s", sig.m_Path.Get());
            Log(kInfo, "DAG out of date: file glob change for %s (%s => %s)", sig.m_Path.Get(), stored, actual);
            return false;
        }
    }

    return true;
}

static int LevenshteinDistanceNoCase(const char *s, const char *t)
{
    int n = (int)strlen(s);
    int m = (int)strlen(t);

    if (n == 0)
        return m;
    if (m == 0)
        return n;

    int xSize = n + 1;
    int ySize = m + 1;
    int *d = (int *)alloca(xSize * ySize * sizeof(int));

    for (int x = 0; x <= n; x++)
        d[ySize * x] = x;
    for (int y = 0; y <= m; y++)
        d[y] = y;

    for (int y = 1; y <= m; y++)
    {
        for (int x = 1; x <= n; x++)
        {
            if (tolower(s[x - 1]) == tolower(t[y - 1]))        // Case insensitive
                d[ySize * x + y] = d[ySize * (x - 1) + y - 1]; // no operation
            else
                d[ySize * x + y] = std::min(std::min(
                                                d[ySize * (x - 1) + y] + 1, // a deletion
                                                d[ySize * x + y - 1] + 1),  // an insertion
                                            d[ySize * (x - 1) + y - 1] + 1  // a substitution
                );
        }
    }
    return d[ySize * n + m];
}

//searching in inputs prevents useful single object builds, as the requested object gets found as an input of the linker
#define SUPPORT_SEARCHING_IN_INPUTS 0

// Match their source files and output files against the names specified.
static void FindNodesByName(
    const Frozen::Dag *dag,
    Buffer<int32_t> *out_nodes,
    MemAllocHeap *heap,
    const char **names,
    size_t name_count,
    const FrozenArray<Frozen::NamedNodeData> &named_nodes)
{
    size_t node_bits_size = (dag->m_NodeCount + 31) / 32 * sizeof(uint32_t);
    uint32_t *node_bits = (uint32_t *)alloca(node_bits_size);

    memset(node_bits, 0, node_bits_size);

    for (size_t name_i = 0; name_i < name_count; ++name_i)
    {
        const char *name = names[name_i];

        bool found = false;

        // Try all named nodes first
        bool foundMatchingPrefix = false;
        bool prefixIsAmbigious = false;
        const Frozen::NamedNodeData *nodeDataForMatchingPrefix = nullptr;
        struct StringWithScore
        {
            StringWithScore(int _score, const char *_string) : score(_score), string(_string) {}
            int score;
            const char *string;
        };
        std::vector<StringWithScore> fuzzyMatches;
        fuzzyMatches.reserve(named_nodes.GetCount());
        for (const Frozen::NamedNodeData &named_node : named_nodes)
        {
            const int distance = LevenshteinDistanceNoCase(named_node.m_Name, name);
            const int fuzzyMatchLimit = std::max(0, std::min((int)strlen(name) - 2, 4));
            bool isFuzzyMatch = distance <= fuzzyMatchLimit;

            // Exact match?
            if (distance == 0)
            {
                if (strcmp(named_node.m_Name, name) != 0)
                    Log(kInfo, "found case insensitive match for %s, mapping to %s", name, named_node.m_Name.Get());

                BufferAppendOne(out_nodes, heap, named_node.m_NodeIndex);
                Log(kDebug, "mapped %s to node %d", name, named_node.m_NodeIndex);
                found = true;
                break;
            }
            // Fuzzy match?
            else if (isFuzzyMatch)
                fuzzyMatches.emplace_back(distance, named_node.m_Name.Get());
            // Prefix match?
            if (strncasecmp(named_node.m_Name, name, strlen(name)) == 0)
            {
                prefixIsAmbigious = foundMatchingPrefix;
                if (!foundMatchingPrefix)
                {
                    foundMatchingPrefix = true;
                    nodeDataForMatchingPrefix = &named_node;
                }
                if (!isFuzzyMatch)
                    fuzzyMatches.emplace_back(strlen(named_node.m_Name) - strlen(name), named_node.m_Name.Get());
            }
        }

        // If the given name is an unambigious prefix of one of our named nodes, we go with it, but warn the user.
        if (!found && foundMatchingPrefix && !prefixIsAmbigious)
        {
            Log(kWarning, "autocompleting %s to %s", name, nodeDataForMatchingPrefix->m_Name.Get());
            BufferAppendOne(out_nodes, heap, nodeDataForMatchingPrefix->m_NodeIndex);
            found = true;
        }

        if (found)
            continue;

        //since outputs in the dag are "cleaned paths", with forward slashes converted to backward ones,
        //make sure we convert our searchstring in the same way
        PathBuffer pathbuf;
        PathInit(&pathbuf, name);
        char cleaned_path[kMaxPathLength];
        PathFormat(cleaned_path, &pathbuf);

        const uint32_t filename_hash = Djb2HashPath(cleaned_path);
        for (int node_index = 0; node_index != dag->m_NodeCount; node_index++)
        {
            const Frozen::DagNode &node = dag->m_DagNodes[node_index];
            for (const FrozenFileAndHash &output : node.m_OutputFiles)
            {
                if (filename_hash == output.m_FilenameHash && 0 == PathCompare(output.m_Filename, cleaned_path))
                {
                    BufferAppendOne(out_nodes, heap, node_index);
                    Log(kDebug, "mapped %s to node %d (based on output file)", name, node_index);
                    found = true;
                    break;
                }
            }
        }

        if (!found)
        {
            std::stringstream errorOutput;
            errorOutput << "unable to map " << name << " to any named node or input/output file";
            if (!fuzzyMatches.empty())
            {
                std::sort(fuzzyMatches.begin(), fuzzyMatches.end(), [](const StringWithScore &a, const StringWithScore &b) { return a.score < b.score; });
                errorOutput << "\nmaybe you meant:\n";
                for (int i = 0; i < fuzzyMatches.size() - 1; ++i)
                    errorOutput << "- " << fuzzyMatches[i].string << "\n";
                errorOutput << "- " << fuzzyMatches[fuzzyMatches.size() - 1].string;
            }
            Croak(errorOutput.str().c_str());
        }
    }
}

void DriverSelectNodes(const Frozen::Dag *dag, const char **targets, int target_count, Buffer<int32_t> *out_nodes, MemAllocHeap *heap)
{
    if (target_count > 0)
    {
        FindNodesByName(
            dag,
            out_nodes, heap,
            targets, target_count, dag->m_NamedNodes);
    }
    else
    {
        BufferAppend(out_nodes, heap, dag->m_DefaultNodes.GetArray(), dag->m_DefaultNodes.GetCount());
    }

    std::sort(out_nodes->begin(), out_nodes->end());
    int32_t *new_end = std::unique(out_nodes->begin(), out_nodes->end());
    out_nodes->m_Size = new_end - out_nodes->begin();
    Log(kDebug, "Node selection finished with %d nodes to build", (int)out_nodes->m_Size);
}

bool DriverPrepareNodes(Driver *self, const char **targets, int target_count)
{
    ProfilerScope prof_scope("Tundra PrepareNodes", 0);

    const Frozen::Dag *dag = self->m_DagData;
    const Frozen::DagNode *dag_nodes = dag->m_DagNodes;
    const HashDigest *dag_node_guids = dag->m_NodeGuids;
    MemAllocHeap *heap = &self->m_Heap;

    Buffer<int32_t> node_stack;
    BufferInitWithCapacity(&node_stack, heap, 1024);

    DriverSelectNodes(dag, targets, target_count, &node_stack, heap);

    for (int i = 0; i < node_stack.m_Size; ++i)
    {
        const Frozen::DagNode *dag_node = dag_nodes + node_stack[i];
        for (auto usageDep : dag_node->m_DependenciesConsumedDuringUsageOnly)
        {
            if (!BufferContains(&node_stack, usageDep))
                BufferAppendOne(&node_stack, heap, usageDep);
        }
    }

    self->m_AmountOfRuntimeNodesSpecificallyRequested = node_stack.m_Size;

    Buffer<int32_t> node_indices;
    BufferInitWithCapacity(&node_indices, heap, 1024);
    FindDependentNodesFromRootIndices(heap, dag, self->m_DagDerivedData, &node_stack[0], node_stack.m_Size, node_indices);

    int node_count = node_indices.m_Size;
    // Allocate space for nodes
    RuntimeNode *out_nodes = BufferAllocZero(&self->m_RuntimeNodes, &self->m_Heap, node_count);

    // Initialize node state
    for (int i = 0; i < node_count; ++i)
    {
        const Frozen::DagNode *dag_node = dag_nodes + node_indices[i];
        out_nodes[i].m_DagNode = dag_node;
        out_nodes[i].m_DagNodeIndex = node_indices[i];
#if ENABLED(CHECKED_BUILD)
        out_nodes[i].m_DebugAnnotation = dag_node->m_Annotation.Get();
#endif
        for (int j = 0; j < node_stack.m_Size; ++j)
        {
            if (node_indices[i] == node_stack[j])
                RuntimeNodeSetExplicitlyRequested(&out_nodes[i]);
        }
    }

    // Find frozen node state from previous build, if present.
    if (const Frozen::AllBuiltNodes *all_built_nodes = self->m_AllBuiltNodes)
    {
        const Frozen::BuiltNode *built_nodes = all_built_nodes->m_BuiltNodes;
        const HashDigest *state_guids = all_built_nodes->m_NodeGuids;
        const int state_guid_count = all_built_nodes->m_NodeCount;

        for (int i = 0; i < node_count; ++i)
        {
            const HashDigest *src_guid = dag_node_guids + node_indices[i];

            if (const HashDigest *old_guid = BinarySearch(state_guids, state_guid_count, *src_guid))
            {
                int state_index = int(old_guid - state_guids);
                out_nodes[i].m_BuiltNode = built_nodes + state_index;
            }
        }
    }

    // initialize a remapping table from global (dag) index to local (state)
    // index. This is so we can map any DAG node reference onto any local state.
    int32_t *node_remap = BufferAllocFill(&self->m_DagNodeIndexToRuntimeNodeIndex_Table, heap, dag->m_NodeCount, -1);

    CHECK(node_remap == self->m_DagNodeIndexToRuntimeNodeIndex_Table.m_Storage);

    for (int local_index = 0; local_index < node_count; ++local_index)
    {
        const Frozen::DagNode *global_node = out_nodes[local_index].m_DagNode;
        const int global_index = int(global_node - dag_nodes);
        CHECK(node_remap[global_index] == -1);
        node_remap[global_index] = local_index;
    }

    Log(kDebug, "Node remap: %d src nodes, %d active nodes, using %d bytes of node state buffer space",
        dag->m_NodeCount, node_count, sizeof(RuntimeNode) * node_count);

    BufferDestroy(&node_stack, &self->m_Heap);
    BufferDestroy(&node_indices, &self->m_Heap);

    return true;
}

bool DriverInit(Driver *self, const DriverOptions *options)
{
    memset(self, 0, sizeof(Driver));
    HeapInit(&self->m_Heap);
    LinearAllocInit(&self->m_Allocator, &self->m_Heap, MB(64), "Driver Linear Allocator");

    LinearAllocSetOwner(&self->m_Allocator, ThreadCurrent());

    InitNodeResultPrinting(options);

    MmapFileInit(&self->m_DagFile);
    MmapFileInit(&self->m_StateFile);
    MmapFileInit(&self->m_ScanFile);


    self->m_DagData = nullptr;
    self->m_AllBuiltNodes = nullptr;
    self->m_ScanData = nullptr;

    BufferInit(&self->m_DagNodeIndexToRuntimeNodeIndex_Table);
    BufferInit(&self->m_RuntimeNodes);

    self->m_Options = *options;

    // This linear allocator is only accessed when the state cache is locked.
    LinearAllocInit(&self->m_ScanCacheAllocator, &self->m_Heap, MB(64), "scan cache");
    ScanCacheInit(&self->m_ScanCache, &self->m_Heap, &self->m_ScanCacheAllocator);

    // This linear allocator is only accessed when the state cache is locked.
    LinearAllocInit(&self->m_StatCacheAllocator, &self->m_Heap, MB(64), "stat cache");
    StatCacheInit(&self->m_StatCache, &self->m_StatCacheAllocator, &self->m_Heap);

    return true;
}

void DriverDestroy(Driver *self)
{
    DigestCacheDestroy(&self->m_DigestCache);

    StatCacheDestroy(&self->m_StatCache);

    ScanCacheDestroy(&self->m_ScanCache);

    for (auto &node: self->m_RuntimeNodes)
    {
<<<<<<< HEAD
        for(auto& pair: node.m_GeneratedFilesIncludingVersionedFiles)
        {
            HeapFree(&self->m_Heap, pair.m_IncludingFile);
            HeapFree(&self->m_Heap, pair.m_IncludedFile);
        }
        BufferDestroy(&node.m_GeneratedFilesIncludingVersionedFiles, &self->m_Heap);
        if (node.m_CurrentLeafInputSignature != nullptr)
            DestroyLeafInputSignatureData(&self->m_Heap, node.m_CurrentLeafInputSignature);
=======
        if (HashSetIsInitialized(&node.m_ExplicitLeafInputs))
            HashSetDestroy(&node.m_ExplicitLeafInputs);
        if (HashSetIsInitialized(&node.m_ImplicitLeafInputs))
            HashSetDestroy(&node.m_ImplicitLeafInputs);
        if (HashSetIsInitialized(&node.m_ImplicitInputs))
            HashSetDestroy(&node.m_ImplicitInputs);
>>>>>>> d3144f33
    }

    BufferDestroy(&self->m_RuntimeNodes, &self->m_Heap);
    BufferDestroy(&self->m_DagNodeIndexToRuntimeNodeIndex_Table, &self->m_Heap);

    MmapFileDestroy(&self->m_ScanFile);
    MmapFileDestroy(&self->m_StateFile);
    MmapFileDestroy(&self->m_DagFile);

    LinearAllocDestroy(&self->m_ScanCacheAllocator);
    LinearAllocDestroy(&self->m_StatCacheAllocator);
    LinearAllocDestroy(&self->m_Allocator, true);
    HeapDestroy(&self->m_Heap);
}

bool DriverPrepareDag(Driver *self, const char *dag_fn);
bool DriverAllocNodes(Driver *self);



BuildResult::Enum DriverBuild(Driver *self, int* out_finished_node_count)
{
    const Frozen::Dag *dag = self->m_DagData;

    // Initialize build queue
    Mutex debug_signing_mutex;

    BuildQueueConfig queue_config;
    queue_config.m_DriverOptions = &self->m_Options;
    queue_config.m_Flags = 0;
    queue_config.m_Heap = &self->m_Heap;
    queue_config.m_Dag = self->m_DagData;
    queue_config.m_DagNodes = self->m_DagData->m_DagNodes;
    queue_config.m_DagDerived = self->m_DagDerivedData;
    queue_config.m_RuntimeNodes = self->m_RuntimeNodes.m_Storage;
    queue_config.m_TotalRuntimeNodeCount = (int)self->m_RuntimeNodes.m_Size;
    queue_config.m_DagNodeIndexToRuntimeNodeIndex_Table = self->m_DagNodeIndexToRuntimeNodeIndex_Table.m_Storage;
    queue_config.m_ScanCache = &self->m_ScanCache;
    queue_config.m_StatCache = &self->m_StatCache;
    queue_config.m_DigestCache = &self->m_DigestCache;
    queue_config.m_ShaDigestExtensionCount = dag->m_ShaExtensionHashes.GetCount();
    queue_config.m_ShaDigestExtensions = dag->m_ShaExtensionHashes.GetArray();
    queue_config.m_SharedResources = dag->m_SharedResources.GetArray();
    queue_config.m_SharedResourcesCount = dag->m_SharedResources.GetCount();
    queue_config.m_AmountOfRuntimeNodesSpecificallyRequested = self->m_AmountOfRuntimeNodesSpecificallyRequested;

    GetCachingBehaviourSettingsFromEnvironment(&queue_config.m_AttemptCacheReads, &queue_config.m_AttemptCacheWrites);

    DagRuntimeDataInit(&queue_config.m_DagRuntimeData, self->m_DagData, &self->m_Heap);

    if (self->m_Options.m_Verbose)
    {
        queue_config.m_Flags |= BuildQueueConfig::kFlagEchoCommandLines;
    }

    if (self->m_Options.m_DebugSigning)
    {
        MutexInit(&debug_signing_mutex);
        queue_config.m_FileSigningLogMutex = &debug_signing_mutex;
        queue_config.m_FileSigningLog = fopen("signing-debug.txt", "w");
    }
    else
    {
        queue_config.m_FileSigningLogMutex = nullptr;
        queue_config.m_FileSigningLog = nullptr;
    }

#if ENABLED(CHECKED_BUILD)
    {
        ProfilerScope prof_scope("Tundra DebugCheckRemap", 0);
        // Paranoia - double check node remapping table
        for (size_t i = 0, count = self->m_RuntimeNodes.m_Size; i < count; ++i)
        {
            const RuntimeNode *state = self->m_RuntimeNodes.m_Storage + i;
            const Frozen::DagNode *src = state->m_DagNode;
            const int dag_node_index = int(src - self->m_DagData->m_DagNodes);
            int remapped_index = self->m_DagNodeIndexToRuntimeNodeIndex_Table[dag_node_index];
            CHECK(size_t(remapped_index) == i);
        }
    }
#endif

    BuildQueue build_queue;
    BuildQueueInit(&build_queue, &queue_config);

    BuildResult::Enum build_result = BuildResult::kOk;

    build_result = BuildQueueBuild(&build_queue, &self->m_Allocator);

    if (self->m_Options.m_DebugSigning)
    {
        fclose((FILE *)queue_config.m_FileSigningLog);
        MutexDestroy(&debug_signing_mutex);
    }

    *out_finished_node_count = build_queue.m_FinishedNodeCount;

    // Shut down build queue
    BuildQueueDestroy(&build_queue);

    DagRuntimeDataDestroy(&queue_config.m_DagRuntimeData);

    return build_result;
}

// Save scan cache
bool DriverSaveScanCache(Driver *self)
{
    ScanCache *scan_cache = &self->m_ScanCache;

    if (!ScanCacheDirty(scan_cache))
        return true;

    // This will be invalidated.
    self->m_ScanData = nullptr;

    bool success = ScanCacheSave(scan_cache, self->m_DagData->m_ScanCacheFileNameTmp, &self->m_Heap);

    // Unmap the file so we can overwrite it (on Windows.)
    MmapFileDestroy(&self->m_ScanFile);

    if (success)
    {
        success = RenameFile(self->m_DagData->m_ScanCacheFileNameTmp, self->m_DagData->m_ScanCacheFileName);
    }
    else
    {
        remove(self->m_DagData->m_ScanCacheFileNameTmp);
    }

    return success;
}

// Save digest cache
bool DriverSaveDigestCache(Driver *self)
{
    // This will be invalidated.
    return DigestCacheSave(&self->m_DigestCache, &self->m_Heap, self->m_DagData->m_DigestCacheFileName, self->m_DagData->m_DigestCacheFileNameTmp);
}

struct StateSavingSegments
{
    BinarySegment *main;
    BinarySegment *guid;
    BinarySegment *built_nodes;
    BinarySegment *array;
    BinarySegment *string;
};

template <class TNodeType>
static void save_node_sharedcode(bool nodeWasBuiltSuccesfully, const HashDigest *input_signature, const HashDigest* leafinput_signature, const TNodeType *src_node, const HashDigest *guid, const StateSavingSegments &segments, const SinglyLinkedPathList* additionalDiscoveredOutputFiles)
{
    //we're writing to two arrays in one go.  the FrozenArray<HashDigest> m_NodeGuids and the FrozenArray<BuiltNode> m_BuiltNodes
    //the hashdigest is quick
    BinarySegmentWriteHashDigest(segments.guid, *guid);

    //the rest not so much
    BinarySegmentWriteInt32(segments.built_nodes, nodeWasBuiltSuccesfully ? 1 : 0);
    BinarySegmentWriteHashDigest(segments.built_nodes, *input_signature);
    BinarySegmentWriteHashDigest(segments.built_nodes, *leafinput_signature);

    auto WriteFrozenFileAndHashIntoBuiltNodesStream = [segments](const FrozenFileAndHash& f) -> void {
        BinarySegmentWritePointer(segments.array, BinarySegmentPosition(segments.string));
        BinarySegmentWriteStringData(segments.string, f.m_Filename.Get());
        BinarySegmentWriteInt32(segments.array, f.m_FilenameHash);
    };

    int32_t file_count = src_node->m_OutputFiles.GetCount();
    BinarySegmentWriteInt32(segments.built_nodes, file_count + (additionalDiscoveredOutputFiles == nullptr ? 0 : additionalDiscoveredOutputFiles->count));
    BinarySegmentWritePointer(segments.built_nodes, BinarySegmentPosition(segments.array));
    for (int32_t i = 0; i < file_count; ++i)
        WriteFrozenFileAndHashIntoBuiltNodesStream(src_node->m_OutputFiles[i]);

    if (additionalDiscoveredOutputFiles != nullptr)
    {
        auto iterator = additionalDiscoveredOutputFiles->head;
        while(iterator)
        {
            BinarySegmentWritePointer(segments.array, BinarySegmentPosition(segments.string));
            BinarySegmentWriteStringData(segments.string, iterator->path);
            BinarySegmentWriteInt32(segments.array, Djb2Hash(iterator->path));
            iterator = iterator->next;
        }
    }

    file_count = src_node->m_AuxOutputFiles.GetCount();
    BinarySegmentWriteInt32(segments.built_nodes, file_count);
    BinarySegmentWritePointer(segments.built_nodes, BinarySegmentPosition(segments.array));
    for (int32_t i = 0; i < file_count; ++i)
        WriteFrozenFileAndHashIntoBuiltNodesStream(src_node->m_AuxOutputFiles[i]);

    BinarySegmentWritePointer(segments.built_nodes, BinarySegmentPosition(segments.string));
    BinarySegmentWriteStringData(segments.string, src_node->m_Action);
}

static bool node_was_used_by_this_dag_previously(const Frozen::BuiltNode *previously_built_node, uint32_t current_dag_identifier)
{
    auto &previous_dags = previously_built_node->m_DagsWeHaveSeenThisNodeInPreviously;
    return std::find(previous_dags.begin(), previous_dags.end(), current_dag_identifier) != previous_dags.end();
}


bool DriverSaveAllBuiltNodes(Driver *self)
{
    TimingScope timing_scope(nullptr, &g_Stats.m_StateSaveTimeCycles);
    ProfilerScope prof_scope("Tundra Write AllBuiltNodes", 0);

    MemAllocLinearScope alloc_scope(&self->m_Allocator);

    BinaryWriter writer;
    BinaryWriterInit(&writer, &self->m_Heap);

    StateSavingSegments segments;
    BinarySegment *main_seg = BinaryWriterAddSegment(&writer);
    BinarySegment *guid_seg = BinaryWriterAddSegment(&writer);
    BinarySegment *built_nodes_seg = BinaryWriterAddSegment(&writer);
    BinarySegment *array_seg = BinaryWriterAddSegment(&writer);
    BinarySegment *string_seg = BinaryWriterAddSegment(&writer);

    HashTable<CommonStringRecord, kFlagCaseSensitive> shared_strings;
    HashTableInit(&shared_strings, &self->m_Heap);

    segments.main = main_seg;
    segments.guid = guid_seg;
    segments.built_nodes = built_nodes_seg;
    segments.array = array_seg;
    segments.string = string_seg;

    BinaryLocator guid_ptr = BinarySegmentPosition(guid_seg);
    BinaryLocator built_nodes_ptr = BinarySegmentPosition(built_nodes_seg);

    uint32_t dag_node_count = self->m_DagData->m_NodeCount;
    const HashDigest *dag_node_guids = self->m_DagData->m_NodeGuids;
    const Frozen::DagNode *dag_nodes = self->m_DagData->m_DagNodes;
    RuntimeNode *runtime_nodes = self->m_RuntimeNodes.m_Storage;
    const size_t runtime_nodes_count = self->m_RuntimeNodes.m_Size;

    std::sort(runtime_nodes, runtime_nodes + runtime_nodes_count, [=](const RuntimeNode &l, const RuntimeNode &r) {
        // We know guids are sorted, so all we need to do is compare pointers into that table.
        return l.m_DagNode < r.m_DagNode;
    });

    const HashDigest *old_guids = nullptr;
    const Frozen::BuiltNode *old_state = nullptr;
    uint32_t previously_built_nodes_count = 0;

    if (const Frozen::AllBuiltNodes *all_built_nodes = self->m_AllBuiltNodes)
    {
        old_guids = all_built_nodes->m_NodeGuids;
        old_state = all_built_nodes->m_BuiltNodes;
        previously_built_nodes_count = all_built_nodes->m_NodeCount;
    }

    int emitted_built_nodes_count = 0;
    uint32_t this_dag_hashed_identifier = self->m_DagData->m_HashedIdentifier;

    auto EmitBuiltNodeFromRuntimeNode = [=, &emitted_built_nodes_count, &shared_strings](const RuntimeNode* runtime_node, const HashDigest *guid) -> void {
        emitted_built_nodes_count++;
        MemAllocLinear *scratch = &self->m_Allocator;

        const Frozen::DagNode* dag_node = runtime_node->m_DagNode;

        bool nodeWasBuiltSuccessfully = runtime_node->m_BuildResult != NodeBuildResult::kRanFailed;

        HashDigest leafInputSignatureDigest;
        if (runtime_node->m_CurrentLeafInputSignature)
            leafInputSignatureDigest = runtime_node->m_CurrentLeafInputSignature->digest;
        else
            memset(&leafInputSignatureDigest, 0, sizeof(leafInputSignatureDigest));

        save_node_sharedcode(nodeWasBuiltSuccessfully, &runtime_node->m_CurrentInputSignature, &leafInputSignatureDigest, runtime_node->m_DagNode, guid, segments, runtime_node->m_DynamicallyDiscoveredOutputFiles);

        int32_t file_count = dag_node->m_InputFiles.GetCount();
        BinarySegmentWriteInt32(built_nodes_seg, file_count);
        BinarySegmentWritePointer(built_nodes_seg, BinarySegmentPosition(array_seg));
        for (int32_t i = 0; i < file_count; ++i)
        {
            uint64_t timestamp = 0;
            uint32_t filenameHash = dag_node->m_InputFiles[i].m_FilenameHash;
            const FrozenString& filename = dag_node->m_InputFiles[i].m_Filename;
            FileInfo fileInfo = StatCacheStat(&self->m_StatCache, filename, filenameHash);
            if (fileInfo.Exists())
                timestamp = fileInfo.m_Timestamp;

            BinarySegmentWriteUint64(array_seg, timestamp);
            BinarySegmentWriteUint32(array_seg, filenameHash);
            WriteCommonStringPtr(array_seg, string_seg, filename, &shared_strings, scratch);
        }

        if (dag_node->m_ScannerIndex != -1)
        {
            BinarySegmentWriteInt32(built_nodes_seg, runtime_node->m_ImplicitInputs.m_RecordCount);
            BinarySegmentWritePointer(built_nodes_seg, BinarySegmentPosition(array_seg));

            HashSetWalk(&runtime_node->m_ImplicitInputs, [=, &shared_strings](uint32_t index, uint32_t hash, const char *filename) {
                uint64_t timestamp = 0;
                FileInfo fileInfo = StatCacheStat(&self->m_StatCache, filename, hash);
                if (fileInfo.Exists())
                    timestamp = fileInfo.m_Timestamp;

                BinarySegmentWriteUint64(array_seg, timestamp);
                BinarySegmentWriteUint32(array_seg, hash);
                WriteCommonStringPtr(array_seg, string_seg, filename, &shared_strings, scratch);
            });
        }
        else
        {
            BinarySegmentWriteInt32(built_nodes_seg, 0);
            BinarySegmentWriteNullPointer(built_nodes_seg);
        }

        const Frozen::BuiltNode* built_node = runtime_node->m_BuiltNode;
        //we cast the empty_frozen_array below here to a FrozenArray<uint32_t> that is empty, so the code below gets a lot simpler.
        const FrozenArray<uint32_t> &previous_dags = (built_node == nullptr) ? FrozenArray<uint32_t>::empty() : built_node->m_DagsWeHaveSeenThisNodeInPreviously;

        bool haveToAddOurselves = std::find(previous_dags.begin(), previous_dags.end(), this_dag_hashed_identifier) == previous_dags.end();

        BinarySegmentWriteUint32(built_nodes_seg, previous_dags.GetCount() + (haveToAddOurselves ? 1 : 0));
        BinarySegmentWritePointer(built_nodes_seg, BinarySegmentPosition(array_seg));
        for (auto &identifier : previous_dags)
            BinarySegmentWriteUint32(array_seg, identifier);

        if (haveToAddOurselves)
            BinarySegmentWriteUint32(array_seg, this_dag_hashed_identifier);
    };

    auto EmitBuiltNodeFromPreviouslyBuiltNode = [=, &emitted_built_nodes_count, &shared_strings](const Frozen::BuiltNode *built_node, const HashDigest *guid) -> void {

        save_node_sharedcode(built_node->m_WasBuiltSuccessfully, &built_node->m_InputSignature, &built_node->m_LeafInputSignature, built_node, guid, segments, nullptr);
        emitted_built_nodes_count++;

        int32_t file_count = built_node->m_InputFiles.GetCount();
        BinarySegmentWriteInt32(built_nodes_seg, file_count);
        BinarySegmentWritePointer(built_nodes_seg, BinarySegmentPosition(array_seg));
        for (int32_t i = 0; i < file_count; ++i)
        {
            BinarySegmentWriteUint64(array_seg, built_node->m_InputFiles[i].m_Timestamp);
            BinarySegmentWriteUint32(array_seg, built_node->m_InputFiles[i].m_FilenameHash);
            WriteCommonStringPtr(array_seg, string_seg, built_node->m_InputFiles[i].m_Filename, &shared_strings, &self->m_Allocator);
        }

        file_count = built_node->m_ImplicitInputFiles.GetCount();
        BinarySegmentWriteInt32(built_nodes_seg, file_count);
        BinarySegmentWritePointer(built_nodes_seg, BinarySegmentPosition(array_seg));
        for (int32_t i = 0; i < file_count; ++i)
        {
            BinarySegmentWriteUint64(array_seg, built_node->m_ImplicitInputFiles[i].m_Timestamp);
            BinarySegmentWriteUint32(array_seg, built_node->m_ImplicitInputFiles[i].m_FilenameHash);
            WriteCommonStringPtr(array_seg, string_seg, built_node->m_ImplicitInputFiles[i].m_Filename, &shared_strings, &self->m_Allocator);
        }

        int32_t dag_count = built_node->m_DagsWeHaveSeenThisNodeInPreviously.GetCount();
        BinarySegmentWriteInt32(built_nodes_seg, dag_count);
        BinarySegmentWritePointer(built_nodes_seg, BinarySegmentPosition(array_seg));
        BinarySegmentWrite(array_seg, built_node->m_DagsWeHaveSeenThisNodeInPreviously.GetArray(), dag_count * sizeof(uint32_t));
    };

    auto RuntimeNodeGuidForRuntimeNodeIndex = [=](size_t index) -> const HashDigest * {
        int dag_index = int(runtime_nodes[index].m_DagNode - dag_nodes);
        return dag_node_guids + dag_index;
    };

    auto BuiltNodeGuidForBuiltNodeIndex = [=](size_t index) -> const HashDigest * {
        return old_guids + index;
    };

    auto IsRuntimeNodeValidForWritingToBuiltNodes = [=](const RuntimeNode* runtime_node) -> bool {
        switch(runtime_node->m_BuildResult)
        {
            case NodeBuildResult::kDidNotRun:
                return false;
            case NodeBuildResult::kUpToDate:
            case NodeBuildResult::kRanSuccesfully:
            case NodeBuildResult::kRanSuccessButDependeesRequireFrontendRerun:
            case NodeBuildResult::kRanFailed:
                return true;
        }
        Croak("Unexpected NodeBuildResult");
        return true;
    };

    auto IsPreviouslyBuiltNodeValidForWritingToBuiltNodes = [=](const Frozen::BuiltNode* built_node, const HashDigest* guid) -> bool {
        // Make sure this node is still relevant before saving.
        bool node_is_in_dag = BinarySearch(dag_node_guids, dag_node_count, *guid) != nullptr;

        return node_is_in_dag || !node_was_used_by_this_dag_previously(built_node, this_dag_hashed_identifier);
    };

    {
        size_t runtime_nodes_iterator = 0, previously_built_nodes_iterator = 0;

        //we have an array of RuntimeNodes,  and an array of BuiltNodes. We're going to write most of them
        //to a new frozen AllBuiltinNodes file that will be the next builds' BuiltNodes. We cannot just write out both though:
        //
        //most RuntimeNodes will have a matching pair in BuiltNodes, if the node had been built before. In this case, we want to write out the new RuntimeNode.
        //the RuntimeNode might not have actually executed. This case we want to preserve the old version in BuiltNodes if it existed.
        //
        //We need  to maintain the invariant that BuiltNodes is sorted by the built node's guid. In order to do that, we're going to walk both input arrays at the same time.
        //Both input arrays are also guaranteed to be already sorted, so we just need to make sure we interleave both arrays according to guid sort order.
        while (runtime_nodes_iterator < runtime_nodes_count && previously_built_nodes_iterator < previously_built_nodes_count)
        {
            //future optimization:  avoid doing the Is***ValidForWriting() checks this early, and instead do them after the GUID comparison.
            RuntimeNode* first_runtimenode_in_line = &runtime_nodes[runtime_nodes_iterator];
            if (!IsRuntimeNodeValidForWritingToBuiltNodes(first_runtimenode_in_line))
            {
                //this runtime node didn't run, let's skip over it.
                runtime_nodes_iterator++;
                continue;
            }

            const HashDigest * runtime_node_guid = RuntimeNodeGuidForRuntimeNodeIndex(runtime_nodes_iterator);
            const HashDigest * previously_built_guid = BuiltNodeGuidForBuiltNodeIndex(previously_built_nodes_iterator);
            const Frozen::BuiltNode* previously_built_node = &old_state[previously_built_nodes_iterator];

            if (!IsPreviouslyBuiltNodeValidForWritingToBuiltNodes(previously_built_node, previously_built_guid))
            {
                previously_built_nodes_iterator++;
                continue;
            }

            //ok, now we have a runtimenode that did actually run, and a previously built node that is still valid for this dag. let's figure out
            //which one we should write out first.

            int compare = CompareHashDigests(*runtime_node_guid, *previously_built_guid);

            if (compare > 0)
            {
                //the first in line from the builtnodes actually has a lower GUID, we need to write that one out first.
                EmitBuiltNodeFromPreviouslyBuiltNode(previously_built_node, previously_built_guid);

                previously_built_nodes_iterator++;
                continue;
            }

            //ok, so now the RuntimeNode first in line has the lowest guid, let's write it out.
            EmitBuiltNodeFromRuntimeNode(first_runtimenode_in_line, runtime_node_guid);
            runtime_nodes_iterator++;

            if (compare == 0)
            {
                //the BuiltNode array had a matching node for this RuntimeNode. We're going to drop it, since the RuntimeNode has newer information.
                previously_built_nodes_iterator++;
            }
        }

        //ok, one of the arrays have been drained, so we can just blindly process the other one
        for( ; runtime_nodes_iterator < runtime_nodes_count; runtime_nodes_iterator++)
        {
            RuntimeNode* first_runtimenode_in_line = &runtime_nodes[runtime_nodes_iterator];
            if (!IsRuntimeNodeValidForWritingToBuiltNodes(first_runtimenode_in_line))
            {
                //this runtime node didn't run, let's skip over it.
                continue;
            }

            const HashDigest * runtime_node_guid = RuntimeNodeGuidForRuntimeNodeIndex(runtime_nodes_iterator);
            EmitBuiltNodeFromRuntimeNode(first_runtimenode_in_line, runtime_node_guid);
        }

        for ( ; previously_built_nodes_iterator < previously_built_nodes_count; previously_built_nodes_iterator++)
        {
            const Frozen::BuiltNode* previously_built_node = &old_state[previously_built_nodes_iterator];
            const HashDigest * previously_built_guid = BuiltNodeGuidForBuiltNodeIndex(previously_built_nodes_iterator);

            if (IsPreviouslyBuiltNodeValidForWritingToBuiltNodes(previously_built_node, previously_built_guid))
                EmitBuiltNodeFromPreviouslyBuiltNode(previously_built_node,previously_built_guid);
        }
    }

    // Complete main data structure.
    BinarySegmentWriteUint32(main_seg, Frozen::AllBuiltNodes::MagicNumber);
    BinarySegmentWriteInt32(main_seg, emitted_built_nodes_count);
    BinarySegmentWritePointer(main_seg, guid_ptr);
    BinarySegmentWritePointer(main_seg, built_nodes_ptr);
    BinarySegmentWriteUint32(main_seg, Frozen::AllBuiltNodes::MagicNumber);

    // Unmap old state data.
    MmapFileUnmap(&self->m_StateFile);
    self->m_AllBuiltNodes = nullptr;

    bool success = BinaryWriterFlush(&writer, self->m_DagData->m_StateFileNameTmp);

    if (success)
    {
        // Commit atomically with a file rename.
        success = RenameFile(self->m_DagData->m_StateFileNameTmp, self->m_DagData->m_StateFileName);
    }
    else
    {
        remove(self->m_DagData->m_StateFileNameTmp);
    }

    HashTableDestroy(&shared_strings);

    BinaryWriterDestroy(&writer);

    return success;
}

// Returns true if the path was actually cleaned up.
// Does NOT delete symlinks.
static bool CleanupPath(const char *path)
{
    FileInfo info = GetFileInfo(path);
    if (!info.Exists())
        return false;
    if (info.IsSymlink())
        return false;
#if defined(TUNDRA_UNIX)
    return 0 == remove(path);
#else
    else if (info.IsDirectory())
        return TRUE == RemoveDirectoryA(path);
    else
        return TRUE == DeleteFileA(path);
#endif
}

void DriverRemoveStaleOutputs(Driver *self)
{
    TimingScope timing_scope(nullptr, &g_Stats.m_StaleCheckTimeCycles);
    ProfilerScope prof_scope("Tundra RemoveStaleOutputs", 0);

    const Frozen::Dag *dag = self->m_DagData;
    const Frozen::AllBuiltNodes *all_built_nodes = self->m_AllBuiltNodes;
    MemAllocLinear *scratch = &self->m_Allocator;

    MemAllocLinearScope scratch_scope(scratch);

    if (!all_built_nodes)
    {
        Log(kDebug, "unable to clean up stale output files - no previous build state");
        return;
    }

    HashSet<kFlagPathStrings> file_table;
    HashSetInit(&file_table, &self->m_Heap);
    HashSet<kFlagPathStrings> directory_table;
    HashSetInit(&directory_table, &self->m_Heap);

    // Insert all current regular and aux output files into the hash table.
    auto add_file = [&file_table](const FrozenFileAndHash &p) -> void {
        const uint32_t hash = p.m_FilenameHash;

        if (!HashSetLookup(&file_table, hash, p.m_Filename))
        {
            HashSetInsert(&file_table, hash, p.m_Filename);
        }
    };

    auto add_directory = [&directory_table](const FrozenFileAndHash &p) -> void {
        const uint32_t hash = p.m_FilenameHash;

        if (!HashSetLookup(&directory_table, hash, p.m_Filename))
        {
            HashSetInsert(&directory_table, hash, p.m_Filename);
        }
    };

    for (int i = 0, node_count = dag->m_NodeCount; i < node_count; ++i)
    {
        const Frozen::DagNode *node = dag->m_DagNodes + i;

        for (const FrozenFileAndHash &p : node->m_OutputFiles)
            add_file(p);

        for (const FrozenFileAndHash &p : node->m_AuxOutputFiles)
            add_file(p);

        for (const FrozenFileAndHash &p : node->m_OutputDirectories)
            add_directory(p);
    }

    HashSet<kFlagPathStrings> nuke_table;
    HashSetInit(&nuke_table, &self->m_Heap);

    auto add_parent_directories_to_nuke_table = [&nuke_table, &scratch](const char* path)
    {
        PathBuffer buffer;
        PathInit(&buffer, path);

        while (PathStripLast(&buffer))
        {
            if (buffer.m_SegCount == 0)
                break;

            char dir[kMaxPathLength];
            PathFormat(dir, &buffer);
            uint32_t dir_hash = Djb2HashPath(dir);

            if (!HashSetLookup(&nuke_table, dir_hash, dir))
            {
                HashSetInsert(&nuke_table, dir_hash, StrDup(scratch, dir));
            }
        }
    };

    auto startsWith = [](const char *pre, const char *str) -> bool
    {
        return strncmp(pre, str, strlen(pre)) == 0;
    };

    // Check all output files in the state if they're still around.
    // Otherwise schedule them (and all their parent dirs) for nuking.
    // We will rely on the fact that we can't rmdir() non-empty directories.
    auto check_file = [&file_table, &nuke_table, add_parent_directories_to_nuke_table, &directory_table, startsWith](const FrozenFileAndHash& fileAndHash) {
        uint32_t path_hash = fileAndHash.m_FilenameHash;
        const char* path = fileAndHash.m_Filename.Get();

        if (HashSetLookup(&file_table, path_hash, path))
            return;

        bool wasChild = false;
        HashSetWalk(&directory_table, [&](uint32_t index, uint32_t hash, const char* dir) {
            if (startsWith(dir,path))
                wasChild = true;
            });
        if (wasChild)
            return;

        if (!HashSetLookup(&nuke_table, path_hash, path))
        {
            HashSetInsert(&nuke_table, path_hash, path);
        }

        add_parent_directories_to_nuke_table(path);
    };


    HashSet<kFlagPathStrings> outputdir_nuke_table;
    HashSetInit(&outputdir_nuke_table, &self->m_Heap);

    for (int i = 0, state_count = all_built_nodes->m_NodeCount; i < state_count; ++i)
    {
        const Frozen::BuiltNode *built_node = all_built_nodes->m_BuiltNodes + i;

        if (!node_was_used_by_this_dag_previously(built_node, dag->m_HashedIdentifier))
            continue;

        for (const FrozenFileAndHash& fileAndHash : built_node->m_OutputFiles)
        {
            check_file(fileAndHash);
        }

        for (const FrozenFileAndHash& fileAndHash : built_node->m_AuxOutputFiles)
        {
            check_file(fileAndHash);
        }
    }

    //actually do the directory deletion
    const char* any_nuked_dir = nullptr;
    HashSetWalk(&outputdir_nuke_table, [&](uint32_t index, uint32_t hash, const char* path) {
        DeleteDirectory(path);
        any_nuked_dir = path;
    });

    // Create list of files and dirs, sort descending by path length. This sorts
    // files and subdirectories before their parent directories.
    const char **paths = LinearAllocateArray<const char *>(scratch, nuke_table.m_RecordCount);
    HashSetWalk(&nuke_table, [paths](uint32_t index, uint32_t hash, const char *str) {
        paths[index] = str;
    });

    std::sort(paths, paths + nuke_table.m_RecordCount, [](const char *l, const char *r) {
        return strlen(r) < strlen(l);
    });

    uint32_t file_nuke_count = nuke_table.m_RecordCount;
    uint64_t time_exec_started = TimerGet();
    for (uint32_t i = 0; i < file_nuke_count; ++i)
    {
        if (CleanupPath(paths[i]))
        {
            Log(kDebug, "cleaned up %s", paths[i]);
        }
    }

    uint32_t nuke_count = file_nuke_count + outputdir_nuke_table.m_RecordCount;

    if (nuke_count > 0)
    {
        char buffer[2000];
        snprintf(buffer, sizeof(buffer), "Delete %d artifact files that are no longer in use. (like %s)", nuke_count, any_nuked_dir == nullptr ? paths[0] : any_nuked_dir);
        PrintMessage(MessageStatusLevel::Success, (int)TimerDiffSeconds(time_exec_started, TimerGet()),buffer);
    }

    HashSetDestroy(&nuke_table);
    HashSetDestroy(&directory_table);
    HashSetDestroy(&outputdir_nuke_table);
    HashSetDestroy(&file_table);
}


<|MERGE_RESOLUTION|>--- conflicted
+++ resolved
@@ -806,23 +806,10 @@
 
     for (auto &node: self->m_RuntimeNodes)
     {
-<<<<<<< HEAD
-        for(auto& pair: node.m_GeneratedFilesIncludingVersionedFiles)
-        {
-            HeapFree(&self->m_Heap, pair.m_IncludingFile);
-            HeapFree(&self->m_Heap, pair.m_IncludedFile);
-        }
-        BufferDestroy(&node.m_GeneratedFilesIncludingVersionedFiles, &self->m_Heap);
         if (node.m_CurrentLeafInputSignature != nullptr)
             DestroyLeafInputSignatureData(&self->m_Heap, node.m_CurrentLeafInputSignature);
-=======
-        if (HashSetIsInitialized(&node.m_ExplicitLeafInputs))
-            HashSetDestroy(&node.m_ExplicitLeafInputs);
-        if (HashSetIsInitialized(&node.m_ImplicitLeafInputs))
-            HashSetDestroy(&node.m_ImplicitLeafInputs);
         if (HashSetIsInitialized(&node.m_ImplicitInputs))
             HashSetDestroy(&node.m_ImplicitInputs);
->>>>>>> d3144f33
     }
 
     BufferDestroy(&self->m_RuntimeNodes, &self->m_Heap);
