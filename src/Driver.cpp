--- conflicted
+++ resolved
@@ -15,11 +15,8 @@
 #include "Stats.hpp"
 #include "TargetSelect.hpp"
 #include "HashTable.hpp"
-<<<<<<< HEAD
 #include "Hash.hpp"
-=======
 #include "Profiler.hpp"
->>>>>>> 3eefe694
 
 #include <time.h>
 #include <stdio.h>
@@ -77,11 +74,8 @@
   self->m_ContinueOnError = false;
   self->m_ThreadCount     = GetCpuCount();
   self->m_WorkingDir      = nullptr;
-<<<<<<< HEAD
   self->m_DAGFileName     = ".tundra2.dag";
-=======
   self->m_ProfileOutput   = nullptr;
->>>>>>> 3eefe694
   #if defined(TUNDRA_WIN32)
   self->m_RunUnprotected  = false;
 #endif
