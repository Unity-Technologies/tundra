#include "BuildQueue.hpp"
#include "DagData.hpp"
#include "MemAllocHeap.hpp"
#include "MemAllocLinear.hpp"
#include "RuntimeNode.hpp"
#include "Scanner.hpp"
#include "FileInfo.hpp"
#include "AllBuiltNodes.hpp"
#include "SignalHandler.hpp"
#include "Exec.hpp"
#include "Stats.hpp"
#include "StatCache.hpp"
#include "FileSign.hpp"
#include "Hash.hpp"
#include "Atomic.hpp"
#include "Profiler.hpp"
#include "NodeResultPrinting.hpp"
#include "OutputValidation.hpp"
#include "DigestCache.hpp"
#include "SharedResources.hpp"
#include "HumanActivityDetection.hpp"
#include "InputSignature.hpp"
#include "MakeDirectories.hpp"
#include "BuildLoop.hpp"
#include "RunAction.hpp"
#include "BuildQueue.hpp"
#include "Driver.hpp"
#include "LeafInputSignature.hpp"
#include "CacheClient.hpp"
#include <stdarg.h>
#include <algorithm>
#include <stdio.h>
#include <time.h>

static int AvailableNodeCount(BuildQueue *queue)
{
    const uint32_t queue_mask = queue->m_QueueCapacity - 1;
    uint32_t read_index = queue->m_QueueReadIndex;
    uint32_t write_index = queue->m_QueueWriteIndex;

    return (write_index - read_index) & queue_mask;
}

static RuntimeNode *GetRuntimeNodeForDagNodeIndex(BuildQueue *queue, int32_t src_index)
{
    int32_t state_index = queue->m_Config.m_DagNodeIndexToRuntimeNodeIndex_Table[src_index];

    if (state_index == -1)
        return nullptr;

    RuntimeNode *runtime_node = queue->m_Config.m_RuntimeNodes + state_index;

    CHECK(int(runtime_node->m_DagNode - queue->m_Config.m_DagNodes) == src_index);

    return runtime_node;
}

static void WakeWaiters(BuildQueue *queue, int count)
{
    if (count > 1)
        CondBroadcast(&queue->m_WorkAvailable);
    else
        CondSignal(&queue->m_WorkAvailable);
}

static void Enqueue(BuildQueue *queue, RuntimeNode *runtime_node)
{
    uint32_t write_index = queue->m_QueueWriteIndex;
    const uint32_t queue_mask = queue->m_QueueCapacity - 1;
    int32_t *build_queue = queue->m_Queue;

    CHECK(!RuntimeNodeIsQueued(runtime_node));
    CHECK(!RuntimeNodeIsActive(runtime_node));

#if ENABLED(CHECKED_BUILD)
    const int avail_init = AvailableNodeCount(queue);
#endif

    int runtime_node_index = int(runtime_node - queue->m_Config.m_RuntimeNodes);

    build_queue[write_index] = runtime_node_index;
    write_index = (write_index + 1) & queue_mask;
    queue->m_QueueWriteIndex = write_index;

    if (!RuntimeNodeHasEverBeenQueued(runtime_node))
        queue->m_AmountOfNodesEverQueued++;

    RuntimeNodeFlagQueued(runtime_node);

    CHECK(AvailableNodeCount(queue) == 1 + avail_init);
}

static bool AllDependenciesAreFinished(BuildQueue *queue, RuntimeNode *runtime_node)
{
    for (int32_t dep_index : queue->m_Config.m_DagDerived->m_Dependencies[runtime_node->m_DagNodeIndex])
    {
        RuntimeNode *runtime_node = GetRuntimeNodeForDagNodeIndex(queue, dep_index);
        if (!runtime_node->m_Finished)
            return false;
    }
    return true;
}

static bool AllDependenciesAreSuccesful(BuildQueue *queue, RuntimeNode *runtime_node)
{
    for (int32_t dep_index : queue->m_Config.m_DagDerived->m_Dependencies[runtime_node->m_DagNodeIndex])
    {
        RuntimeNode *runtime_node = GetRuntimeNodeForDagNodeIndex(queue, dep_index);
        CHECK(runtime_node->m_Finished);

        if (runtime_node->m_BuildResult != NodeBuildResult::kRanSuccesfully && runtime_node->m_BuildResult != NodeBuildResult::kUpToDate)
            return false;
    }
    return true;
}

static void EnqueueDependeesWhoMightNowHaveBecomeReadyToRun(BuildQueue *queue, RuntimeNode *node)
{
    int enqueue_count = 0;

    const FrozenArray<uint32_t>& backLinks = queue->m_Config.m_DagDerived->m_NodeBacklinks[node->m_DagNodeIndex];

    for (int32_t link : backLinks)
    {
        if (RuntimeNode *waiter = GetRuntimeNodeForDagNodeIndex(queue, link))
        {
            // Did someone else get to the node first?
            if (RuntimeNodeIsQueued(waiter) || RuntimeNodeIsActive(waiter) || waiter->m_Finished)
                continue;

            //we should only enqueue nodes that depend on us that we are actually trying to build
            if (!RuntimeNodeHasEverBeenQueued(waiter))
                continue;

            // If the node isn't ready, skip it.
            if (!AllDependenciesAreFinished(queue, waiter))
                continue;

            Enqueue(queue, waiter);
            ++enqueue_count;
        }
    }

    //if we're enqueing only one thing, this thread will immediately pick that up in the next loop iteration.
    //if we're enqueing more than one node, let's wake up enough threads so that they can be immediately picked up
    if (enqueue_count > 1)
        WakeWaiters(queue, enqueue_count-1);
}

static void SignalMainThreadToStartCleaningUp(BuildQueue *queue)
{
    //There are three ways for a build to end:
    //1) aborted by a signal.  The signal will end up CondSignal()-ing the m_BuildFinishedConditionalVariable that the mainthread is waiting on.  Mainthread will iniate teardown.
    //2) by a node failing to build. In this case we will ask the main thread to initiate teardown also by signaling m_BuildFinishedConditionalVariable
    //3) by the build being succesfully finished.  Same as #2, we also signal, and ask the mainthread to initiate a cleanup

    MutexLock(&queue->m_BuildFinishedMutex);
    queue->m_BuildFinishedConditionalVariableSignaled = true;
    CondSignal(&queue->m_BuildFinishedConditionalVariable);
    MutexUnlock(&queue->m_BuildFinishedMutex);
}

static void FinishNode(BuildQueue* queue, RuntimeNode* node)
{
    node->m_Finished = true;
    queue->m_FinishedNodeCount++;

    if (RuntimeNodeIsExplicitlyRequested(node))
        queue->m_FinishedRequestedNodeCount++;

    RuntimeNodeFlagInactive(node);
    if (queue->m_FinishedRequestedNodeCount == queue->m_Config.m_AmountOfRuntimeNodesSpecificallyRequested)
        SignalMainThreadToStartCleaningUp(queue);

    EnqueueDependeesWhoMightNowHaveBecomeReadyToRun(queue, node);
}

static bool IsNodeCacheableByLeafInputsAndCachingEnabled(BuildQueue* queue, RuntimeNode* node)
{
    if (!queue->m_Config.m_AttemptCacheReads && !queue->m_Config.m_AttemptCacheWrites)
        return false;
    return 0 != (node->m_DagNode->m_Flags & Frozen::DagNode::kFlagCacheableByLeafInputs);
}

static void AttemptCacheWrite(BuildQueue* queue, ThreadState* thread_state, RuntimeNode* node)
{
    uint64_t time_exec_started = TimerGet();

    char path[kMaxPathLength];
    char digestString[kDigestStringSize];
    DigestToString(digestString, node->m_CurrentLeafInputSignature);
    snprintf(path, sizeof(path), "%s", digestString);
    FILE *sig = fopen(path, "w");
    if (sig == NULL)
    {
        printf("Failed to open file for signature ingredient writing. Skipping CacheWrite.\n");
        return;
    }

    //we already calculated the leaf input signature before, but we'll do it again because now we want to have the ingredient stream written out to disk.
    HashDigest digest = CalculateLeafInputSignatureRuntime(queue, thread_state, node, sig);
    if (digest != node->m_CurrentLeafInputSignature)
        Croak("Calculating leaf input signature the second time returned a different value from the first time.");

    auto writeResult = CacheClient::AttemptWrite(queue->m_Config.m_Dag, node->m_DagNode, node->m_CurrentLeafInputSignature, queue->m_Config.m_StatCache, &queue->m_Lock, thread_state, path);

    fclose(sig);
    remove(path);

    uint64_t now = TimerGet();
    double duration = TimerDiffSeconds(time_exec_started, now);

    MutexLock(&queue->m_Lock);
    PrintMessage(writeResult == CacheResult::Success ? MessageStatusLevel::Success : MessageStatusLevel::Warning, duration, "%s [CacheWrite %s]", node->m_DagNode->m_Annotation.Get(), digestString);
    MutexUnlock(&queue->m_Lock);
}

static NodeBuildResult::Enum ExecuteNode(BuildQueue* queue, RuntimeNode* node, Mutex *queue_lock, ThreadState* thread_state, StatCache* stat_cache, const Frozen::DagDerived* dagDerived)
{
    if (IsNodeCacheableByLeafInputsAndCachingEnabled(queue,node))
    {
        bool stillTheSame = node->m_BuiltNode && node->m_BuiltNode->m_WasBuiltSuccessfully && node->m_BuiltNode->m_LeafInputSignature == node->m_CurrentLeafInputSignature->digest;

        if (!stillTheSame)
            if (!VerifyAllVersionedFilesIncludedByGeneratedHeaderFilesWereAlreadyPartOfTheLeafInputs(queue, thread_state, node, dagDerived))
                return NodeBuildResult::kRanFailed;
    }

    bool haveToRunAction = CheckInputSignatureToSeeNodeNeedsExecuting(queue, thread_state, node);
    if (!haveToRunAction)
        return NodeBuildResult::kUpToDate;

    NodeBuildResult::Enum runActionResult = RunAction(queue, thread_state, node, queue_lock);

    if (runActionResult == NodeBuildResult::kRanSuccesfully && queue->m_Config.m_AttemptCacheWrites && IsNodeCacheableByLeafInputsAndCachingEnabled(queue,node))
<<<<<<< HEAD
        AttemptCacheWrite(queue,thread_state,node);
=======
    {
        uint64_t time_exec_started = TimerGet();
        auto writeResult = CacheClient::AttemptWrite(queue->m_Config.m_Dag, node->m_DagNode, node->m_CurrentLeafInputSignature->digest, stat_cache, queue_lock, thread_state);
        uint64_t now = TimerGet();
        double duration = TimerDiffSeconds(time_exec_started, now);

        MutexLock(&queue->m_Lock);
        char digestString[kDigestStringSize];
        DigestToString(digestString, node->m_CurrentLeafInputSignature->digest);

        PrintMessage(writeResult == CacheResult::Success ? MessageStatusLevel::Success : MessageStatusLevel::Warning, duration, "%s [CacheWrite %s]", node->m_DagNode->m_Annotation.Get(), digestString);
        MutexUnlock(&queue->m_Lock);
    }
>>>>>>> 185025e4

    return runActionResult;
}

static bool AttemptToMakeConsistentWithoutNeedingDependenciesBuilt(RuntimeNode* node, BuildQueue* queue, ThreadState* thread_state)
{
    if (RuntimeNodeHasAttemptedCacheLookup(node))
        return false;

    if (node->m_BuiltNode)
    {
        if (node->m_BuiltNode->m_LeafInputSignature == node->m_CurrentLeafInputSignature->digest && !OutputFilesMissingFor(node->m_BuiltNode, queue->m_Config.m_StatCache) && node->m_BuiltNode->m_WasBuiltSuccessfully)
        {
            node->m_BuildResult = NodeBuildResult::kUpToDate;
            FinishNode(queue, node);
            return true;
        }
    }

    RuntimeNodeSetAttemptedCacheLookup(node);

    uint64_t time_exec_started = TimerGet();
    MutexUnlock(&queue->m_Lock);
    auto cacheReadResult = CacheClient::AttemptRead(queue->m_Config.m_Dag, node->m_DagNode, node->m_CurrentLeafInputSignature->digest, queue->m_Config.m_StatCache, &queue->m_Lock, thread_state);
    MutexLock(&queue->m_Lock);

    uint64_t now = TimerGet();
    double duration = TimerDiffSeconds(time_exec_started, now);
    char digestString[kDigestStringSize];
    DigestToString(digestString, node->m_CurrentLeafInputSignature->digest);

    auto printMsg = [=](MessageStatusLevel::Enum statusLevel, const char* msg)
    {
        PrintMessage(statusLevel
                , duration
                , "%s [%s %s]"
                , node->m_DagNode->m_Annotation.Get()
                , msg
                , digestString);
    };

    switch (cacheReadResult)
    {
        case CacheResult::Failure:
            printMsg(MessageStatusLevel::Warning, "CacheRead");
            break;
        case CacheResult::Success:
            PrintCacheHit(queue, thread_state, duration, node);
            node->m_BuildResult = NodeBuildResult::kRanSuccesfully;
            FinishNode(queue, node);

            return true;

        case CacheResult::CacheMiss:
            PrintCacheMissIntoStructuredLog(thread_state,node);
            break;
    }

    return false;
}

void LogEnqueue(MemAllocLinear* scratch, RuntimeNode* enqueuedNode, RuntimeNode* enqueueingNode)
{
    MemAllocLinearScope allocScope(scratch);

    JsonWriter msg;
    JsonWriteInit(&msg, scratch);
    JsonWriteStartObject(&msg);

    JsonWriteKeyName(&msg, "msg");
    JsonWriteValueString(&msg, "enqueueNode");

    JsonWriteKeyName(&msg, "enqueuedNodeAnnotation");
    JsonWriteValueString(&msg, enqueuedNode->m_DagNode->m_Annotation);

    JsonWriteKeyName(&msg, "enqueuedNodeIndex");
    JsonWriteValueInteger(&msg, enqueuedNode->m_DagNode->m_OriginalIndex);

    if (enqueueingNode != nullptr)
    {
        JsonWriteKeyName(&msg, "enqueueingNodeAnnotation");
        JsonWriteValueString(&msg, enqueueingNode->m_DagNode->m_Annotation);

        JsonWriteKeyName(&msg, "enqueueingNodeIndex");
        JsonWriteValueInteger(&msg, enqueueingNode->m_DagNode->m_OriginalIndex);
    }
    JsonWriteEndObject(&msg);
    LogStructured(&msg);
}

static void EnqueueDependencies(BuildQueue *queue, ThreadState *thread_state, RuntimeNode *node)
{
    int enqueue_count = 0;

    for (int32_t depDagIndex : queue->m_Config.m_DagDerived->m_Dependencies[node->m_DagNodeIndex])
    {
        if (RuntimeNode *dependentNode = GetRuntimeNodeForDagNodeIndex(queue, depDagIndex))
        {
            // Did someone else get to the node first?
            if (RuntimeNodeHasEverBeenQueued(dependentNode))
                continue;

            LogEnqueue(&thread_state->m_ScratchAlloc, dependentNode, node);

            Enqueue(queue, dependentNode);
            ++enqueue_count;
        }
    }
    if (enqueue_count > 1)
        WakeWaiters(queue, enqueue_count-1);

    RuntimeNodeFlagInactive(node);
}

static void ProcessNode(BuildQueue *queue, ThreadState *thread_state, RuntimeNode *node, Mutex *queue_lock)
{
    Log(kSpam, "T=%d, Advancing %s\n", thread_state->m_ThreadIndex, node->m_DagNode->m_Annotation.Get());



    CHECK(!node->m_Finished);
    CHECK(RuntimeNodeIsActive(node));
    CHECK(!RuntimeNodeIsQueued(node));

    if (IsNodeCacheableByLeafInputsAndCachingEnabled(queue,node))
    {
        if (!RuntimeNodeHasAttemptedCacheLookup(node))
        {
<<<<<<< HEAD
            HashDigest currentLeafInputSignature = CalculateLeafInputSignatureRuntime(queue, thread_state, node, nullptr);
            node->m_CurrentLeafInputSignature = currentLeafInputSignature;
=======
            // Maybe the node's signature was already calculated as part of a parent's signature, then we can skip.
            if (node->m_CurrentLeafInputSignature == nullptr)
                CalculateLeafInputSignature(queue, thread_state, node);
>>>>>>> 185025e4
        }

        if (queue->m_Config.m_AttemptCacheReads)
            if (AttemptToMakeConsistentWithoutNeedingDependenciesBuilt(node, queue, thread_state))
                return;
    }

    if (!AllDependenciesAreFinished(queue,node))
    {
        EnqueueDependencies(queue,thread_state,node);
        return;
    }

    if (AllDependenciesAreSuccesful(queue, node))
    {
        MutexUnlock(queue_lock);
        NodeBuildResult::Enum nodeBuildResult = ExecuteNode(queue, node, queue_lock, thread_state, thread_state->m_Queue->m_Config.m_StatCache, queue->m_Config.m_DagDerived);
        MutexLock(queue_lock);

        switch (node->m_BuildResult = nodeBuildResult)
        {
            case NodeBuildResult::kRanFailed:
                queue->m_FinalBuildResult = BuildResult::kBuildError;
                SignalMainThreadToStartCleaningUp(queue);
                break;
            case NodeBuildResult::kRanSuccessButDependeesRequireFrontendRerun:
                if (queue->m_FinalBuildResult == BuildResult::kOk)
                    queue->m_FinalBuildResult = BuildResult::kRequireFrontendRerun;
                break;
            default:
                break;
        }
    }
    FinishNode(queue, node);
}

static RuntimeNode *NextNode(BuildQueue *queue)
{
    int avail_count = AvailableNodeCount(queue);

    if (0 == avail_count)
        return nullptr;

    uint32_t read_index = queue->m_QueueReadIndex;

    int32_t node_index = queue->m_Queue[read_index];

    // Update read index
    queue->m_QueueReadIndex = (read_index + 1) & (queue->m_QueueCapacity - 1);

    RuntimeNode *runtime_node = queue->m_Config.m_RuntimeNodes + node_index;

    CHECK(RuntimeNodeIsQueued(runtime_node));
    CHECK(!RuntimeNodeIsActive(runtime_node));

    RuntimeNodeFlagUnqueued(runtime_node);
    RuntimeNodeFlagActive(runtime_node);

    return runtime_node;
}

static bool ShouldKeepBuilding(BuildQueue *queue)
{
    return !queue->m_MainThreadWantsToCleanUp;
}

void BuildLoop(ThreadState *thread_state)
{
    BuildQueue *queue = thread_state->m_Queue;
    ConditionVariable *cv = &queue->m_WorkAvailable;
    Mutex *mutex = &queue->m_Lock;

    MutexLock(mutex);
    bool waitingForWork = false;

    auto HibernateForThrottlingIfRequired = [=]() {
        //check if dynamic max jobs amount has been reduced to a point where we need this thread to hibernate.
        //Don't take a mutex lock for this check, as this if check will almost never hit and it's in a perf critical loop.
        if (thread_state->m_ThreadIndex < (int)queue->m_DynamicMaxJobs)
            return false;

        ProfilerScope profiler_scope("HibernateForThrottling", thread_state->m_ProfilerThreadId, nullptr, "thread_state_sleeping");

        CondWait(&thread_state->m_Queue->m_MaxJobsChangedConditionalVariable, mutex);
        return true;
    };

    //This is the main build loop that build threads go through. The mutex/threading policy is that only one buildthread at a time actually goes through this loop
    //figures out what the next task is to do etc. When that thread has figured out what to do,  it will return the queue->m_Lock mutex while the job it has to execute
    //is executing. Another build thread can take its turn to pick up a new task at that point. In a sense it's a single threaded system, except that it happens on multiple threads :).
    //great care must be taken around the queue->m_Lock mutex though. You _have_ to hold it while you interact with the buildsystem datastructures, but you _cannot_ have it when
    //you go and do something that will take non trivial amount of time.

    //lock is taken here
    while (ShouldKeepBuilding(queue))
    {
        //if this function decides to hibernate, it will release the lock, and re-aquire it before it returns
        if (HibernateForThrottlingIfRequired())
            continue;

        if (RuntimeNode *node = NextNode(queue))
        {
            if (waitingForWork)
            {
                ProfilerEnd(thread_state->m_ProfilerThreadId);
                waitingForWork = false;
            }
            ProcessNode(queue, thread_state, node, mutex);
            continue;
        }

        //ok, there is nothing to do at this very moment, let's go to sleep.
        if (!waitingForWork)
        {
            ProfilerBegin("WaitingForWork", thread_state->m_ProfilerThreadId, nullptr, "thread_state_sleeping");
            waitingForWork = true;
        }

        //This API call will release our lock. The api contract is that this function will sleep until CV is triggered from another thread
        //and during that sleep the mutex will be released,  and before CondWait returns, the lock will be re-aquired
        CondWait(cv, mutex);
    }

    if (waitingForWork)
        ProfilerEnd(thread_state->m_ProfilerThreadId);

    MutexUnlock(mutex);
    {
        ProfilerScope profiler_scope("Exiting BuildLoop", thread_state->m_ProfilerThreadId);
        //add a tiny 10ms profiler entry at the end of a buildloop, to facilitate diagnosing when threads end in the json profiler.  This is not a per problem,
        //as it happens in parallel with the mainthread doing DestroyBuildQueue() which is always slower than this.
#if TUNDRA_WIN32
        Sleep(10);
#endif
    }

    Log(kSpam, "build thread %d exiting\n", thread_state->m_ThreadIndex);
}
<|MERGE_RESOLUTION|>--- conflicted
+++ resolved
@@ -188,7 +188,7 @@
 
     char path[kMaxPathLength];
     char digestString[kDigestStringSize];
-    DigestToString(digestString, node->m_CurrentLeafInputSignature);
+    DigestToString(digestString, node->m_CurrentLeafInputSignature->digest);
     snprintf(path, sizeof(path), "%s", digestString);
     FILE *sig = fopen(path, "w");
     if (sig == NULL)
@@ -198,11 +198,9 @@
     }
 
     //we already calculated the leaf input signature before, but we'll do it again because now we want to have the ingredient stream written out to disk.
-    HashDigest digest = CalculateLeafInputSignatureRuntime(queue, thread_state, node, sig);
-    if (digest != node->m_CurrentLeafInputSignature)
-        Croak("Calculating leaf input signature the second time returned a different value from the first time.");
-
-    auto writeResult = CacheClient::AttemptWrite(queue->m_Config.m_Dag, node->m_DagNode, node->m_CurrentLeafInputSignature, queue->m_Config.m_StatCache, &queue->m_Lock, thread_state, path);
+    CalculateLeafInputSignatureRuntime(queue, thread_state, node, sig);
+
+    auto writeResult = CacheClient::AttemptWrite(queue->m_Config.m_Dag, node->m_DagNode, node->m_CurrentLeafInputSignature->digest, queue->m_Config.m_StatCache, &queue->m_Lock, thread_state, path);
 
     fclose(sig);
     remove(path);
@@ -219,6 +217,7 @@
 {
     if (IsNodeCacheableByLeafInputsAndCachingEnabled(queue,node))
     {
+        CHECK(node->m_CurrentLeafInputSignature != nullptr);
         bool stillTheSame = node->m_BuiltNode && node->m_BuiltNode->m_WasBuiltSuccessfully && node->m_BuiltNode->m_LeafInputSignature == node->m_CurrentLeafInputSignature->digest;
 
         if (!stillTheSame)
@@ -233,23 +232,7 @@
     NodeBuildResult::Enum runActionResult = RunAction(queue, thread_state, node, queue_lock);
 
     if (runActionResult == NodeBuildResult::kRanSuccesfully && queue->m_Config.m_AttemptCacheWrites && IsNodeCacheableByLeafInputsAndCachingEnabled(queue,node))
-<<<<<<< HEAD
         AttemptCacheWrite(queue,thread_state,node);
-=======
-    {
-        uint64_t time_exec_started = TimerGet();
-        auto writeResult = CacheClient::AttemptWrite(queue->m_Config.m_Dag, node->m_DagNode, node->m_CurrentLeafInputSignature->digest, stat_cache, queue_lock, thread_state);
-        uint64_t now = TimerGet();
-        double duration = TimerDiffSeconds(time_exec_started, now);
-
-        MutexLock(&queue->m_Lock);
-        char digestString[kDigestStringSize];
-        DigestToString(digestString, node->m_CurrentLeafInputSignature->digest);
-
-        PrintMessage(writeResult == CacheResult::Success ? MessageStatusLevel::Success : MessageStatusLevel::Warning, duration, "%s [CacheWrite %s]", node->m_DagNode->m_Annotation.Get(), digestString);
-        MutexUnlock(&queue->m_Lock);
-    }
->>>>>>> 185025e4
 
     return runActionResult;
 }
@@ -368,8 +351,6 @@
 {
     Log(kSpam, "T=%d, Advancing %s\n", thread_state->m_ThreadIndex, node->m_DagNode->m_Annotation.Get());
 
-
-
     CHECK(!node->m_Finished);
     CHECK(RuntimeNodeIsActive(node));
     CHECK(!RuntimeNodeIsQueued(node));
@@ -378,14 +359,9 @@
     {
         if (!RuntimeNodeHasAttemptedCacheLookup(node))
         {
-<<<<<<< HEAD
-            HashDigest currentLeafInputSignature = CalculateLeafInputSignatureRuntime(queue, thread_state, node, nullptr);
-            node->m_CurrentLeafInputSignature = currentLeafInputSignature;
-=======
             // Maybe the node's signature was already calculated as part of a parent's signature, then we can skip.
             if (node->m_CurrentLeafInputSignature == nullptr)
-                CalculateLeafInputSignature(queue, thread_state, node);
->>>>>>> 185025e4
+                CalculateLeafInputSignatureRuntime(queue, thread_state, node, nullptr);
         }
 
         if (queue->m_Config.m_AttemptCacheReads)
