--- conflicted
+++ resolved
@@ -92,9 +92,8 @@
 {
     if (!queue->m_Config.m_AttemptCacheReads && !queue->m_Config.m_AttemptCacheWrites)
         return false;
-    return 0 != (node->m_DagNode->m_Flags & Frozen::DagNode::kFlagCacheableByLeafInputs);
-}
-
+    return 0 != (node->m_DagNode->m_FlagsAndActionType & Frozen::DagNode::kFlagCacheableByLeafInputs);
+}
 
 static bool AllDependenciesAreFinished(BuildQueue *queue, RuntimeNode *runtime_node)
 {
@@ -236,16 +235,6 @@
 
     EnqueueDependeesWhoMightNowHaveBecomeReadyToRun(queue, thread_state, node);
 }
-
-<<<<<<< HEAD
-=======
-static bool IsNodeCacheableByLeafInputsAndCachingEnabled(BuildQueue* queue, RuntimeNode* node)
-{
-    if (!queue->m_Config.m_AttemptCacheReads && !queue->m_Config.m_AttemptCacheWrites)
-        return false;
-    return 0 != (node->m_DagNode->m_FlagsAndActionType & Frozen::DagNode::kFlagCacheableByLeafInputs);
-}
->>>>>>> e9dbbe9b
 
 static void AttemptCacheWrite(BuildQueue* queue, ThreadState* thread_state, RuntimeNode* node)
 {
