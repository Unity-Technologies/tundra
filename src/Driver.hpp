#pragma once

#include "MemAllocHeap.hpp"
#include "MemAllocLinear.hpp"
#include "MemoryMappedFile.hpp"
#include "RuntimeNode.hpp"
#include "BuildQueue.hpp"
#include "Buffer.hpp"
#include "ScanCache.hpp"
#include "StatCache.hpp"
#include "DigestCache.hpp"


namespace Frozen {
    struct Dag;
    struct ScanData;
    struct AllBuiltNodes;
}


struct DriverOptions
{
    bool m_ShowHelp;
    bool m_ShowTargets;
    bool m_DebugMessages;
    bool m_Verbose;
    bool m_SpammyVerbose;
    bool m_DisplayStats;
    bool m_SilenceIfPossible;
    bool m_DontReusePreviousResults;
    bool m_DebugSigning;
<<<<<<< HEAD
    bool m_ContinueOnFailure;
    bool m_StandardInputCanary;
=======
    bool m_Inspect;
>>>>>>> 6e9b5b37
    int m_IdentificationColor;
    int m_VisualMaxNodes;
#if defined(TUNDRA_WIN32)
    bool m_RunUnprotected;
#endif
    int m_ThreadCount;
    const char *m_WorkingDir;
    const char *m_DAGFileName;
    const char *m_ProfileOutput;
    const char *m_IncludesOutput;
    const char *m_JustPrintLeafInputSignature;
};

void DriverOptionsInit(DriverOptions *self);

struct Driver
{
    MemAllocHeap m_Heap;
    MemAllocLinear m_Allocator;

    // Read-only memory mapped data - DAG data
    MemoryMappedFile m_DagFile;

    // Read-only memory mapped data - DAG data
    MemoryMappedFile m_DagDerivedFile;

    // Read-only memory mapped data - previous build state
    MemoryMappedFile m_StateFile;

    // Read-only memory mapped data - header scanning cache
    MemoryMappedFile m_ScanFile;

    // Stores pointers to mmaped data.
    const Frozen::Dag *m_DagData;
    const Frozen::DagDerived *m_DagDerivedData;
    const Frozen::AllBuiltNodes *m_AllBuiltNodes;
    const Frozen::ScanData *m_ScanData;

    DriverOptions m_Options;

    // Space for dynamic DAG node state
    Buffer<RuntimeNode> m_RuntimeNodes;

    MemAllocLinear m_ScanCacheAllocator;
    ScanCache m_ScanCache;

    MemAllocLinear m_StatCacheAllocator;
    StatCache m_StatCache;

    DigestCache m_DigestCache;
};

bool DriverInit(Driver *self, const DriverOptions *options);

bool DriverPrepareNodes(Driver *self, const char **targets, int target_count);

void DriverDestroy(Driver *self);

void DriverShowHelp(Driver *self);

void DriverShowTargets(Driver *self);
bool DriverReportIncludes(Driver *self);

void DriverReportStartup(Driver *self, const char **targets, int target_count);

void DriverRemoveStaleOutputs(Driver *self);

void DriverCleanOutputs(Driver *self);

BuildResult::Enum DriverBuild(Driver *self, int* out_finished_node_count, const char** argv, int argc);

bool DriverInitData(Driver *self);

bool DriverSaveScanCache(Driver *self);
bool DriverSaveDigestCache(Driver *self);

void DriverInitializeTundraFilePaths(DriverOptions *driverOptions);
void DriverSelectNodes(const Frozen::Dag *dag, const char **targets, int target_count, Buffer<int32_t> *out_nodes, MemAllocHeap *heap);<|MERGE_RESOLUTION|>--- conflicted
+++ resolved
@@ -29,12 +29,9 @@
     bool m_SilenceIfPossible;
     bool m_DontReusePreviousResults;
     bool m_DebugSigning;
-<<<<<<< HEAD
     bool m_ContinueOnFailure;
     bool m_StandardInputCanary;
-=======
     bool m_Inspect;
->>>>>>> 6e9b5b37
     int m_IdentificationColor;
     int m_VisualMaxNodes;
 #if defined(TUNDRA_WIN32)
