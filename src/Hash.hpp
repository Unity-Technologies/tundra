#ifndef HASHER_HPP
#define HASHER_HPP

#include "Common.hpp"
#include <cstring>

namespace t2
{

struct MemAllocLinear;

#if ENABLED(USE_SHA1_HASH)

enum
{
  kTundraHashMagic = 0xfa8c1478
};

// SHA-1 hash digest data
#pragma pack(push, 4)
union HashDigest 
{
  struct
  {
    uint64_t m_A;
    uint64_t m_B;
    uint32_t m_C;
  } m_Words;
  uint8_t  m_Data[20];
};
#pragma pack(pop)

inline int CompareHashDigests(const HashDigest& lhs, const HashDigest& rhs)
{
  const uint64_t l0 = LoadBigEndian64(lhs.m_Words.m_A);
  const uint64_t r0 = LoadBigEndian64(rhs.m_Words.m_A);

  const int res0 = (l0 > r0) - (l0 < r0);

  const uint64_t l1 = LoadBigEndian64(lhs.m_Words.m_B);
  const uint64_t r1 = LoadBigEndian64(rhs.m_Words.m_B);

  const int res1 = (l1 > r1) - (l1 < r1);

  const uint32_t l2 = LoadBigEndian32(lhs.m_Words.m_C);
  const uint32_t r2 = LoadBigEndian32(rhs.m_Words.m_C);

  const int res2 = (l2 > r2) - (l2 < r2);

  int result =  res0 ? res0 : res1 ? res1 : res2;

#if ENABLED(CHECKED_BUILD)
  int memcmp_result = memcmp(&lhs.m_Data[0], &rhs.m_Data[0], sizeof lhs.m_Data);
  if (memcmp_result < 0)
    memcmp_result = -1;
  else if (memcmp_result > 0)
    memcmp_result = 1;
  CHECK(memcmp_result == result);
#endif

  return result;
}

inline bool operator==(const HashDigest& lhs, const HashDigest& rhs)
{
  return CompareHashDigests(lhs, rhs) == 0;
}

inline bool operator!=(const HashDigest& lhs, const HashDigest& rhs)
{
  return CompareHashDigests(lhs, rhs) != 0;
}

inline bool operator<=(const HashDigest& lhs, const HashDigest& rhs)
{
  return CompareHashDigests(lhs, rhs) <= 0;
}

inline bool operator<(const HashDigest& lhs, const HashDigest& rhs)
{
  return CompareHashDigests(lhs, rhs) < 0;
}

static_assert(ALIGNOF(HashDigest) == 4, "struct layout");
static_assert(sizeof(HashDigest) == 20, "struct layout");

// SHA-1 hashing state
struct ALIGN(16) HashStateImpl
{
  uint32_t m_State[5];
};
#endif

#if ENABLED(USE_FAST_HASH)

enum
{
  kTundraHashMagic = 0x7810221e
};

#pragma pack(push, 4)
union HashDigest
{
  uint64_t m_Words64[2];
  uint32_t m_Words32[4];
  uint8_t  m_Data[16];
};
#pragma pack(pop)

static_assert(ALIGNOF(HashDigest) == 4, "struct layout");
static_assert(sizeof(HashDigest) == 16, "struct layout");

inline int CompareHashDigests(const HashDigest& lhs, const HashDigest& rhs)
{
  const uint64_t l0 = lhs.m_Words64[0];
  const uint64_t r0 = rhs.m_Words64[0];

  const int res0 = (l0 > r0) - (l0 < r0);

  const uint64_t l1 = lhs.m_Words64[1];
  const uint64_t r1 = rhs.m_Words64[1];

  const int res1 = (l1 > r1) - (l1 < r1);

  return res0 ? res0 : res1;
}

inline bool operator==(const HashDigest& lhs, const HashDigest& rhs)
{
  return CompareHashDigests(lhs, rhs) == 0;
}

inline bool operator!=(const HashDigest& lhs, const HashDigest& rhs)
{
  return CompareHashDigests(lhs, rhs) != 0;
}

inline bool operator<=(const HashDigest& lhs, const HashDigest& rhs)
{
  return CompareHashDigests(lhs, rhs) <= 0;
}

inline bool operator<(const HashDigest& lhs, const HashDigest& rhs)
{
  return CompareHashDigests(lhs, rhs) < 0;
}

// 4*xxhash hashing state
struct ALIGN(16) HashStateImpl
{
  uint32_t      m_V[4][4];
};
#endif

struct ALIGN(16) HashState
{
  HashStateImpl m_StateImpl;
  uint64_t      m_MsgSize;
  size_t        m_BufUsed;
  uint8_t       m_Buffer[64];
  void*         m_DebugFile;
};

// Initialize hashing state.
void HashInit(HashState* h);

// Initialize hashing state, appending debug data to a file.
void HashInitDebug(HashState* h, void* file_handle);

// Add arbitrary data to be hashed.
void HashUpdate(HashState* h, const void* data, size_t size);

// Add string data to be hashed.
inline void HashAddString(HashState* self, const char* s)
{
  HashUpdate(self, s, strlen(s));
}

<<<<<<< HEAD
//Add a path to be hashed. on case sensitive filesystems, we fold the case
void HashAddPath(HashState* self, const char* path, MemAllocLinear* scratch);
=======
void HashAddStringFoldCase(HashState* self, const char* path);

inline void HashAddPath(HashState* self, const char* path)
{
#if ENABLED(TUNDRA_CASE_INSENSITIVE_FILESYSTEM)
  HashAddStringFoldCase(self,path);
#else
  HashAddString(self,path);  
#endif
}
>>>>>>> ddf790fb

// Add binary integer data to be hashed.
void HashAddInteger(HashState* h, uint64_t value);

// Add a separator (zero byte) to keep runs of separate data apart.
void HashAddSeparator(HashState* h);

// Finalize hash and obtain hash digest.
// HashState should not be used after this.
void HashFinalize(HashState* h, HashDigest* digest);

enum
{
  kDigestStringSize = 2 * sizeof(HashDigest) + 1
};

// Generate null-terminated ASCII hex string representation from a hash digest.
void
DigestToString(char (&buffer)[kDigestStringSize], const HashDigest& digest);

// Quickie to generate a hash digest from a single string
void HashSingleString(HashDigest* digest_out, const char* string);

}

#endif
<|MERGE_RESOLUTION|>--- conflicted
+++ resolved
@@ -176,10 +176,6 @@
   HashUpdate(self, s, strlen(s));
 }
 
-<<<<<<< HEAD
-//Add a path to be hashed. on case sensitive filesystems, we fold the case
-void HashAddPath(HashState* self, const char* path, MemAllocLinear* scratch);
-=======
 void HashAddStringFoldCase(HashState* self, const char* path);
 
 inline void HashAddPath(HashState* self, const char* path)
@@ -190,7 +186,6 @@
   HashAddString(self,path);  
 #endif
 }
->>>>>>> ddf790fb
 
 // Add binary integer data to be hashed.
 void HashAddInteger(HashState* h, uint64_t value);
