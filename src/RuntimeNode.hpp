--- conflicted
+++ resolved
@@ -52,15 +52,7 @@
 
     SinglyLinkedPathList* m_DynamicallyDiscoveredOutputFiles;
     LeafInputSignatureData* m_CurrentLeafInputSignature;
-
-<<<<<<< HEAD
-    Buffer<IncludingIncludedPair> m_GeneratedFilesIncludingVersionedFiles;
-=======
     HashSet<kFlagPathStrings> m_ImplicitInputs;
-
-    HashSet<kFlagPathStrings> m_ExplicitLeafInputs;
-    HashSet<kFlagPathStrings> m_ImplicitLeafInputs;
->>>>>>> d3144f33
 };
 
 inline bool RuntimeNodeIsQueued(const RuntimeNode *runtime_node)
