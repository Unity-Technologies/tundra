--- conflicted
+++ resolved
@@ -1654,13 +1654,7 @@
 
 	did_stat = stat_file_unlocked(engine, f);
 
-<<<<<<< HEAD
-	td_mutex_unlock_or_die(engine->lock);
-
-	did_stat = stat_file_unlocked(engine, f);
-=======
 	t2 = td_timestamp();
->>>>>>> 623b7c27
 
 	td_mutex_lock_or_die(engine->lock);
 	++engine->stats.stat_calls;
