#include "DagGenerator.hpp"
#include "Hash.hpp"
#include "PathUtil.hpp"
#include "Exec.hpp"
#include "FileInfo.hpp"
#include "MemAllocHeap.hpp"
#include "MemAllocLinear.hpp"
#include "JsonParse.hpp"
#include "BinaryWriter.hpp"
#include "DagData.hpp"
#include "HashTable.hpp"
#include "FileSign.hpp"

#include <stdlib.h>
#include <stdio.h>
#include <stdarg.h>
#include <algorithm>

#ifdef _MSC_VER
#define snprintf _snprintf
#endif

namespace t2
{

static void WriteStringPtr(BinarySegment* seg, BinarySegment *str_seg, const char* text)
{
  if (text)
  {
    BinarySegmentWritePointer(seg, BinarySegmentPosition(str_seg));
    BinarySegmentWriteStringData(str_seg, text);
  }
  else
  {
    BinarySegmentWriteNullPointer(seg);
  }
}

static const char* FindStringValue(const JsonValue* obj, const char* key, const char* default_value = nullptr)
{
  if (JsonValue::kObject != obj->m_Type)
    return default_value;

  const JsonValue *node = obj->Find(key);

  if (!node)
    return default_value;

  if (JsonValue::kString != node->m_Type)
    return default_value;

  return static_cast<const JsonStringValue*>(node)->m_String;
}

static const JsonArrayValue* FindArrayValue(const JsonObjectValue* obj, const char* key)
{
  if (obj == nullptr)
    return nullptr;

  const JsonValue *node = obj->Find(key);

  if (!node)
    return nullptr;
  if (JsonValue::kArray != node->m_Type)
    return nullptr;
  return static_cast<const JsonArrayValue*>(node);
}

static const JsonObjectValue* FindObjectValue(const JsonObjectValue* obj, const char* key)
{
  const JsonValue *node = obj->Find(key);
  if (!node)
    return nullptr;
  if (JsonValue::kObject != node->m_Type)
    return nullptr;
  return static_cast<const JsonObjectValue*>(node);
}

static int64_t FindIntValue(const JsonObjectValue* obj, const char* key, int64_t def_value)
{
  const JsonValue *node = obj->Find(key);
  if (!node)
    return def_value;
  if (JsonValue::kNumber != node->m_Type)
    return def_value;
  return (int64_t) static_cast<const JsonNumberValue*>(node)->m_Number;
}

static bool WriteFileArray(
    BinarySegment* seg,
    BinarySegment* ptr_seg,
    BinarySegment* str_seg,
    const JsonArrayValue* files)
{
  if (!files || 0 == files->m_Count)
  {
    BinarySegmentWriteInt32(seg, 0);
    BinarySegmentWriteNullPointer(seg);
    return true;
  }

  BinarySegmentWriteInt32(seg, (int) files->m_Count);
  BinarySegmentWritePointer(seg, BinarySegmentPosition(ptr_seg));

  for (size_t i = 0, count = files->m_Count; i < count; ++i)
  {
    const JsonStringValue *path = files->m_Values[i]->AsString();
    if (!path)
      return false;

    PathBuffer pathbuf;
    PathInit(&pathbuf, path->m_String);

    char cleaned_path[kMaxPathLength];
    PathFormat(cleaned_path, &pathbuf);

    WriteStringPtr(ptr_seg, str_seg, cleaned_path);
    BinarySegmentWriteUint32(ptr_seg, Djb2HashPath(cleaned_path));
  }

  return true;
}

static bool EmptyArray(const JsonArrayValue* a)
{
  return nullptr == a || a->m_Count == 0;
}

struct TempNodeGuid
{
  HashDigest m_Digest;
  int32_t    m_Node;

  bool operator<(const TempNodeGuid& other) const
  {
    return m_Digest < other.m_Digest;
  }
};

struct CommonStringRecord
{
  BinaryLocator m_Pointer;
};

void WriteCommonStringPtr(BinarySegment* segment, BinarySegment* str_seg, const char* ptr, HashTable<CommonStringRecord, 0>* table, MemAllocLinear* scratch)
{
  uint32_t hash = Djb2Hash(ptr);
  CommonStringRecord* r;
  if (nullptr == (r = HashTableLookup(table, hash, ptr)))
  {
    CommonStringRecord r;
    r.m_Pointer = BinarySegmentPosition(str_seg);
    HashTableInsert(table, hash, ptr, r);
    BinarySegmentWriteStringData(str_seg, ptr);
    BinarySegmentWritePointer(segment, r.m_Pointer);
  }
  else
  {
    BinarySegmentWritePointer(segment, r->m_Pointer);
  }
}

static uint32_t GetNodeFlag(const JsonObjectValue* node, const char* name, uint32_t value, bool defaultValue = false)
{
  uint32_t result = defaultValue ? value : 0;

  if (const JsonValue* val = node->Find(name))
  {
    if (const JsonBooleanValue* flag = val->AsBoolean())
    {
      if (flag->m_Boolean)
         result = value;
    }
  }

  return result;
}

static bool WriteNodes(
    const JsonArrayValue* nodes,
    BinarySegment* main_seg,
    BinarySegment* node_data_seg,
    BinarySegment* array2_seg,
    BinarySegment* str_seg,
    BinarySegment* writetextfile_payloads_seg,
    BinaryLocator scanner_ptrs[],
    MemAllocHeap* heap,
    HashTable<CommonStringRecord, kFlagCaseSensitive>* shared_strings,
    MemAllocLinear* scratch,
    const TempNodeGuid* order,
    const int32_t* remap_table)
{
  BinarySegmentWritePointer(main_seg, BinarySegmentPosition(node_data_seg));  // m_NodeData

  MemAllocLinearScope scratch_scope(scratch);

  size_t node_count = nodes->m_Count;

  struct BacklinkRec
  {
    Buffer<int32_t> m_Links;
  };

  BacklinkRec* links = HeapAllocateArrayZeroed<BacklinkRec>(heap, node_count);

  for (size_t i = 0; i < node_count; ++i)
  {
    const JsonObjectValue* node = nodes->m_Values[i]->AsObject();
    if (!node)
      return false;

    const JsonArrayValue *deps          = FindArrayValue(node, "Deps");

    if (EmptyArray(deps))
      continue;

    for (size_t di = 0, count = deps->m_Count; di < count; ++di)
    {
      if (const JsonNumberValue* dep_index_n = deps->m_Values[di]->AsNumber())
      {
        int32_t dep_index = (int) dep_index_n->m_Number;
        if (dep_index < 0 || dep_index >= (int) node_count)
          return false;

        BufferAppendOne(&links[dep_index].m_Links, heap, int32_t(i));
      }
      else
      {
        return false;
      }
    }
  }

  for (size_t ni = 0; ni < node_count; ++ni)
  {
    const int32_t i = order[ni].m_Node;
    const JsonObjectValue* node = nodes->m_Values[i]->AsObject();

    const char           *action        = FindStringValue(node, "Action");
    const char           *annotation    = FindStringValue(node, "Annotation");
    const char           *preaction     = FindStringValue(node, "PreAction");
    const int             pass_index    = (int) FindIntValue(node, "PassIndex", 0);
    const JsonArrayValue *deps          = FindArrayValue(node, "Deps");
    const JsonArrayValue *inputs        = FindArrayValue(node, "Inputs");
    const JsonArrayValue *outputs       = FindArrayValue(node, "Outputs");
    const JsonArrayValue *aux_outputs   = FindArrayValue(node, "AuxOutputs");
    const JsonArrayValue *env_vars      = FindArrayValue(node, "Env");
    const int             scanner_index = (int) FindIntValue(node, "ScannerIndex", -1);
    const JsonArrayValue *frontend_rsps = FindArrayValue(node, "FrontendResponseFiles");
    const JsonArrayValue *allowedOutputSubstrings = FindArrayValue(node, "AllowedOutputSubstrings");
    const char          *writetextfile_payload = FindStringValue(node, "WriteTextFilePayload");

    if (writetextfile_payload == nullptr)
      WriteStringPtr(node_data_seg, str_seg, action);
    else
      WriteStringPtr(node_data_seg, writetextfile_payloads_seg, writetextfile_payload);

    WriteStringPtr(node_data_seg, str_seg, preaction);
    WriteCommonStringPtr(node_data_seg, str_seg, annotation, shared_strings, scratch);
    BinarySegmentWriteInt32(node_data_seg, pass_index);

    if (deps)
    {
      BinarySegmentAlign(array2_seg, 4);
      BinarySegmentWriteInt32(node_data_seg, (int) deps->m_Count);
      BinarySegmentWritePointer(node_data_seg, BinarySegmentPosition(array2_seg));
      for (size_t i = 0, count = deps->m_Count; i < count; ++i)
      {
        if (const JsonNumberValue* dep_index = deps->m_Values[i]->AsNumber())
        {
          int index = (int) dep_index->m_Number;
          int remapped_index = remap_table[index];
          BinarySegmentWriteInt32(array2_seg, remapped_index);
        }
        else
        {
          return false;
        }
      }
    }
    else
    {
      BinarySegmentWriteInt32(node_data_seg, 0);
      BinarySegmentWriteNullPointer(node_data_seg);
    }

    const Buffer<int32_t>& backlinks = links[i].m_Links;
    if (backlinks.m_Size > 0)
    {
      BinarySegmentWriteInt32(node_data_seg, (int) backlinks.m_Size);
      BinarySegmentWritePointer(node_data_seg, BinarySegmentPosition(array2_seg));
      for (int32_t index : backlinks)
      {
        BinarySegmentWriteInt32(array2_seg, remap_table[index]);
      }
    }
    else
    {
      BinarySegmentWriteInt32(node_data_seg, 0);
      BinarySegmentWriteNullPointer(node_data_seg);
    }

    WriteFileArray(node_data_seg, array2_seg, str_seg, inputs);
    WriteFileArray(node_data_seg, array2_seg, str_seg, outputs);
    WriteFileArray(node_data_seg, array2_seg, str_seg, aux_outputs);
    WriteFileArray(node_data_seg, array2_seg, str_seg, frontend_rsps);

    if (allowedOutputSubstrings)
    {
      int count = allowedOutputSubstrings->m_Count;
      BinarySegmentWriteInt32(node_data_seg, count);
      BinarySegmentAlign(array2_seg, 4);
      BinarySegmentWritePointer(node_data_seg, BinarySegmentPosition(array2_seg));
      for (int i=0; i!=count; i++)
        WriteCommonStringPtr(array2_seg, str_seg, allowedOutputSubstrings->m_Values[i]->AsString()->m_String, shared_strings, scratch);
    } else
    {
      BinarySegmentWriteInt32(node_data_seg, 0);
      BinarySegmentWriteNullPointer(node_data_seg);
    }

    // Environment variables
    if (env_vars && env_vars->m_Count > 0)
    {
      BinarySegmentAlign(array2_seg, 4);
      BinarySegmentWriteInt32(node_data_seg, (int) env_vars->m_Count);
      BinarySegmentWritePointer(node_data_seg, BinarySegmentPosition(array2_seg));
      for (size_t i = 0, count = env_vars->m_Count; i < count; ++i)
      {
        const char* key = FindStringValue(env_vars->m_Values[i], "Key");
        const char* value = FindStringValue(env_vars->m_Values[i], "Value");

        if (!key || !value)
          return false;

        WriteCommonStringPtr(array2_seg, str_seg, key, shared_strings, scratch);
        WriteCommonStringPtr(array2_seg, str_seg, value, shared_strings, scratch);
      }
    }
    else
    {
      BinarySegmentWriteInt32(node_data_seg, 0);
      BinarySegmentWriteNullPointer(node_data_seg);
    }

    if (-1 != scanner_index)
    {
      BinarySegmentWritePointer(node_data_seg, scanner_ptrs[scanner_index]);
    }
    else
    {
      BinarySegmentWriteNullPointer(node_data_seg);
    }

    uint32_t flags = 0;

    flags |= GetNodeFlag(node, "OverwriteOutputs", NodeData::kFlagOverwriteOutputs);
    flags |= GetNodeFlag(node, "PreciousOutputs",  NodeData::kFlagPreciousOutputs);
    flags |= GetNodeFlag(node, "Expensive",        NodeData::kFlagExpensive);
    flags |= GetNodeFlag(node, "AllowUnexpectedOutput",  NodeData::kFlagAllowUnexpectedOutput, false);
    if (writetextfile_payload != nullptr)
      flags |= NodeData::kFlagIsWriteTextFileAction;
    
    BinarySegmentWriteUint32(node_data_seg, flags);
  }

  for (size_t i = 0; i < node_count; ++i)
  {
    BufferDestroy(&links[i].m_Links, heap);
  }

  HeapFree(heap, links);

  return true;
}

static bool WriteStrHashArray(
    BinarySegment* main_seg,
    BinarySegment* aux_seg,
    BinarySegment* str_seg,
    const JsonArrayValue* strings)
{
  BinarySegmentWriteInt32(main_seg, (int) strings->m_Count);
  BinarySegmentWritePointer(main_seg, BinarySegmentPosition(aux_seg));
  for (size_t i = 0, count = strings->m_Count; i < count; ++i)
  {
    const char* str = strings->m_Values[i]->GetString();
    if (!str)
      return false;
    WriteStringPtr(aux_seg, str_seg, str);
  }
  BinarySegmentWritePointer(main_seg, BinarySegmentPosition(aux_seg));
  for (size_t i = 0, count = strings->m_Count; i < count; ++i)
  {
    const char* str = strings->m_Values[i]->GetString();
    uint32_t hash = Djb2Hash(str);
    BinarySegmentWriteUint32(aux_seg, hash);
  }

  return true;
}

static bool WriteNodeArray(BinarySegment* top_seg, BinarySegment* data_seg, const JsonArrayValue* ints, const int32_t remap_table[])
{
  BinarySegmentWriteInt32(top_seg, (int) ints->m_Count);
  BinarySegmentWritePointer(top_seg, BinarySegmentPosition(data_seg));

  for (size_t i = 0, count = ints->m_Count; i < count; ++i)
  {
    if (const JsonNumberValue* num = ints->m_Values[i]->AsNumber())
    {
      int index = remap_table[(int) num->m_Number];
      BinarySegmentWriteInt32(data_seg, index);
    }
    else
      return false;
  }

  return true;
}

static bool GetBoolean(const JsonObjectValue* obj, const char* name)
{
  if (const JsonValue* val = obj->Find(name))
  {
    if (const JsonBooleanValue* b = val->AsBoolean())
    {
      return b->m_Boolean;
    }
  }

  return false;
}

static bool WriteScanner(BinaryLocator* ptr_out, BinarySegment* seg, BinarySegment* array_seg, BinarySegment* str_seg, const JsonObjectValue* data, HashTable<CommonStringRecord, kFlagCaseSensitive>* shared_strings, MemAllocLinear* scratch)
{
  if (!data)
    return false;

  const char* kind = FindStringValue(data, "Kind");
  const JsonArrayValue* incpaths = FindArrayValue(data, "IncludePaths");

  if (!kind || !incpaths)
    return false;

  BinarySegmentAlign(seg, 4);
  *ptr_out = BinarySegmentPosition(seg);

  ScannerType::Enum type;
  if (0 == strcmp(kind, "cpp"))
    type = ScannerType::kCpp;
  else if (0 == strcmp(kind, "generic"))
    type = ScannerType::kGeneric;
  else
    return false;

  BinarySegmentWriteInt32(seg, type);
  BinarySegmentWriteInt32(seg, (int) incpaths->m_Count);
  BinarySegmentWritePointer(seg, BinarySegmentPosition(array_seg));
  HashState h;
  HashInit(&h);
  HashAddString(&h, kind);
  for (size_t i = 0, count = incpaths->m_Count; i < count; ++i)
  {
    const char* path = incpaths->m_Values[i]->GetString();
    if (!path)
      return false;
    HashAddPath(&h, path);
    WriteCommonStringPtr(array_seg, str_seg, path, shared_strings, scratch);
  }

  void* digest_space = BinarySegmentAlloc(seg, sizeof(HashDigest));

  if (ScannerType::kGeneric == type)
  {
    uint32_t flags = 0;

    if (GetBoolean(data, "RequireWhitespace"))
      flags |= GenericScannerData::kFlagRequireWhitespace;
    if (GetBoolean(data, "UseSeparators"))
      flags |= GenericScannerData::kFlagUseSeparators;
    if (GetBoolean(data, "BareMeansSystem"))
      flags |= GenericScannerData::kFlagBareMeansSystem;

    BinarySegmentWriteUint32(seg, flags);

    const JsonArrayValue* follow_kws = FindArrayValue(data, "Keywords");
    const JsonArrayValue* nofollow_kws = FindArrayValue(data, "KeywordsNoFollow");

    size_t kw_count =
      (follow_kws ? follow_kws->m_Count : 0) +
      (nofollow_kws ? nofollow_kws->m_Count : 0);

    BinarySegmentWriteInt32(seg, (int) kw_count);
    if (kw_count > 0)
    {
      BinarySegmentAlign(array_seg, 4);
      BinarySegmentWritePointer(seg, BinarySegmentPosition(array_seg));
      auto write_kws = [array_seg, str_seg](const JsonArrayValue* array, bool follow) -> bool
      {
        if (array)
        {
          for (size_t i = 0, count = array->m_Count; i < count; ++i)
          {
            const JsonStringValue* value = array->m_Values[i]->AsString();
            if (!value)
              return false;
            WriteStringPtr(array_seg, str_seg, value->m_String);
            BinarySegmentWriteInt16(array_seg, (int16_t) strlen(value->m_String));
            BinarySegmentWriteUint8(array_seg, follow ? 1 : 0);
            BinarySegmentWriteUint8(array_seg, 0);
          }
        }
        return true;
      };
      if (!write_kws(follow_kws, true))
        return false;
      if (!write_kws(nofollow_kws, false))
        return false;
    }
    else
    {
      BinarySegmentWriteNullPointer(seg);
    }
  }

  HashFinalize(&h, static_cast<HashDigest*>(digest_space));

  return true;
}

bool ComputeNodeGuids(const JsonArrayValue* nodes, int32_t* remap_table, TempNodeGuid* guid_table)
{
  size_t node_count = nodes->m_Count;
  for (size_t i = 0; i < node_count; ++i)
  {
    const JsonObjectValue* nobj = nodes->m_Values[i]->AsObject();

    if (!nobj)
      return false;

    guid_table[i].m_Node = (int) i;

    HashState h;
    HashInit(&h);

    const char           *action     = FindStringValue(nobj, "Action");
    const JsonArrayValue *inputs     = FindArrayValue(nobj, "Inputs");

    if (action && action[0])
      HashAddString(&h, action);

    if (inputs)
    {
      for (size_t fi = 0, fi_count = inputs->m_Count; fi < fi_count; ++fi)
      {
        if (const JsonStringValue* str = inputs->m_Values[fi]->AsString())
        {
          HashAddString(&h, str->m_String);
        }
      }
    }

    const char *annotation = FindStringValue(nobj, "Annotation");

    if (annotation)
      HashAddString(&h, annotation);

    if ((!action || action[0] == '\0') && !inputs && !annotation)
    {
        return false;
    }

    HashFinalize(&h, &guid_table[i].m_Digest);
  }

  std::sort(guid_table, guid_table + node_count);

  for (size_t i = 1; i < node_count; ++i)
  {
    if (guid_table[i-1].m_Digest == guid_table[i].m_Digest)
    {
      int i0 = guid_table[i-1].m_Node;
      int i1 = guid_table[i].m_Node;
      const JsonObjectValue* o0 = nodes->m_Values[i0]->AsObject();
      const JsonObjectValue* o1 = nodes->m_Values[i1]->AsObject();
      const char* anno0 = FindStringValue(o0, "Annotation");
      const char* anno1 = FindStringValue(o1, "Annotation");
      char digest[kDigestStringSize];
      DigestToString(digest, guid_table[i].m_Digest);
      Log(kError, "duplicate node guids: %s and %s share common GUID (%s)", anno0, anno1, digest);
      return false;
    }
  }

  for (size_t i = 0; i < node_count; ++i)
  {
    remap_table[guid_table[i].m_Node] = (int32_t) i;
  }

  return true;
}


static bool CompileDag(const JsonObjectValue* root, BinaryWriter* writer, MemAllocHeap* heap, MemAllocLinear* scratch)
{
  HashTable<CommonStringRecord, kFlagCaseSensitive> shared_strings;
  HashTableInit(&shared_strings, heap);

  BinarySegment         *main_seg      = BinaryWriterAddSegment(writer);
  BinarySegment         *node_guid_seg = BinaryWriterAddSegment(writer);
  BinarySegment         *node_data_seg = BinaryWriterAddSegment(writer);
  BinarySegment         *aux_seg       = BinaryWriterAddSegment(writer);
  BinarySegment         *aux2_seg      = BinaryWriterAddSegment(writer);
  BinarySegment         *str_seg       = BinaryWriterAddSegment(writer);
  BinarySegment         *writetextfile_payloads_seg = BinaryWriterAddSegment(writer);


  const JsonArrayValue  *nodes         = FindArrayValue(root, "Nodes");
  const JsonArrayValue  *passes        = FindArrayValue(root, "Passes");
  const JsonArrayValue  *scanners      = FindArrayValue(root, "Scanners");

  if (EmptyArray(nodes))
  {
    fprintf(stderr, "invalid Nodes data\n");
    return false;
  }

  if (EmptyArray(passes))
  {
    fprintf(stderr, "invalid Passes data\n");
    return false;
  }

  // Write scanners, store pointers
  BinaryLocator* scanner_ptrs = nullptr;

  if (!EmptyArray(scanners))
  {
    scanner_ptrs = (BinaryLocator*) alloca(sizeof(BinaryLocator) * scanners->m_Count);
    for (size_t i = 0, count = scanners->m_Count; i < count; ++i)
    {
      if (!WriteScanner(&scanner_ptrs[i], aux_seg, aux2_seg, str_seg, scanners->m_Values[i]->AsObject(), &shared_strings, scratch))
      {
        fprintf(stderr, "invalid scanner data\n");
        return false;
      }
    }
  }

  // Write magic number
  BinarySegmentWriteUint32(main_seg, DagData::MagicNumber);

  // Compute node guids and index remapping table.
  // FIXME: this just leaks
  int32_t      *remap_table = HeapAllocateArray<int32_t>(heap, nodes->m_Count);
  TempNodeGuid *guid_table  = HeapAllocateArray<TempNodeGuid>(heap, nodes->m_Count);

  if (!ComputeNodeGuids(nodes, remap_table, guid_table))
    return false;

  // m_NodeCount
  size_t node_count = nodes->m_Count;
  BinarySegmentWriteInt32(main_seg, int(node_count));

  // Write node guids
  BinarySegmentWritePointer(main_seg, BinarySegmentPosition(node_guid_seg));  // m_NodeGuids
  for (size_t i = 0; i < node_count; ++i)
  {
    BinarySegmentWrite(node_guid_seg, (char*) &guid_table[i].m_Digest, sizeof guid_table[i].m_Digest);
  }

  // Write nodes.
  if (!WriteNodes(nodes, main_seg, node_data_seg, aux_seg, str_seg, writetextfile_payloads_seg, scanner_ptrs, heap, &shared_strings, scratch, guid_table, remap_table))
    return false;

  // Write passes
  BinarySegmentWriteInt32(main_seg, (int) passes->m_Count);
  BinarySegmentWritePointer(main_seg, BinarySegmentPosition(aux_seg));
  for (size_t i = 0, count = passes->m_Count; i < count; ++i)
  {
    const char* pass_name = passes->m_Values[i]->GetString();
    if (!pass_name)
      return false;
    WriteStringPtr(aux_seg, str_seg, pass_name);
  }

  // Write configs
  const JsonObjectValue *setup       = FindObjectValue(root, "Setup");
  const JsonArrayValue  *configs     = FindArrayValue(setup, "Configs");
  const JsonArrayValue  *variants    = FindArrayValue(setup, "Variants");
  const JsonArrayValue  *subvariants = FindArrayValue(setup, "SubVariants");
  const JsonArrayValue  *tuples      = FindArrayValue(setup, "BuildTuples");

  if (nullptr == setup || EmptyArray(configs) || EmptyArray(variants) || EmptyArray(subvariants) || EmptyArray(tuples))
  {
    fprintf(stderr, "invalid Setup data\n");
    return false;
  }

  if (!WriteStrHashArray(main_seg, aux_seg, str_seg, configs))
  {
    fprintf(stderr, "invalid Setup.Configs data\n");
    return false;
  }

  if (!WriteStrHashArray(main_seg, aux_seg, str_seg, variants))
  {
    fprintf(stderr, "invalid Setup.Variants data\n");
    return false;
  }

  if (!WriteStrHashArray(main_seg, aux_seg, str_seg, subvariants))
  {
    fprintf(stderr, "invalid Setup.SubVariants data\n");
    return false;
  }

  BinarySegmentWriteInt32(main_seg, (int) tuples->m_Count);
  BinarySegmentWritePointer(main_seg, BinarySegmentPosition(aux_seg));

  for (size_t i = 0, count = tuples->m_Count; i < count; ++i)
  {
    const JsonObjectValue* obj = tuples->m_Values[i]->AsObject();
    if (!obj)
    {
      fprintf(stderr, "invalid Setup.BuildTuples[%d] data\n", (int) i);
      return false;
    }

    int                    config_index     = (int) FindIntValue(obj, "ConfigIndex", -1);
    int                    variant_index    = (int) FindIntValue(obj, "VariantIndex", -1);
    int                    subvariant_index = (int) FindIntValue(obj, "SubVariantIndex", -1);
    const JsonArrayValue  *default_nodes    = FindArrayValue(obj, "DefaultNodes");
    const JsonArrayValue  *always_nodes     = FindArrayValue(obj, "AlwaysNodes");
    const JsonObjectValue *named_nodes      = FindObjectValue(obj, "NamedNodes");

    if (config_index == -1 || variant_index == -1 || subvariant_index == -1 ||
        !default_nodes || !always_nodes)
    {
      fprintf(stderr, "invalid Setup.BuildTuples[%d] data\n", (int) i);
      return false;
    }

    BinarySegmentWriteInt32(aux_seg, config_index);
    BinarySegmentWriteInt32(aux_seg, variant_index);
    BinarySegmentWriteInt32(aux_seg, subvariant_index);

    if (!WriteNodeArray(aux_seg, aux2_seg, default_nodes, remap_table))
    {
      fprintf(stderr, "bad DefaultNodes data\n");
      return false;
    }

    if (!WriteNodeArray(aux_seg, aux2_seg, always_nodes, remap_table))
    {
      fprintf(stderr, "bad AlwaysNodes data\n");
      return false;
    }

    if (named_nodes)
    {
      size_t ncount = named_nodes->m_Count;
      BinarySegmentWriteInt32(aux_seg, (int) ncount);
      BinarySegmentWritePointer(aux_seg, BinarySegmentPosition(aux2_seg));
      for (size_t i = 0; i < ncount; ++i)
      {
        WriteStringPtr(aux2_seg, str_seg, named_nodes->m_Names[i]);
        const JsonNumberValue* node_index = named_nodes->m_Values[i]->AsNumber();
        if (!node_index)
        {
          fprintf(stderr, "named node index must be number\n");
          return false;
        }
        int remapped_index = remap_table[(int) node_index->m_Number];
        BinarySegmentWriteInt32(aux2_seg, remapped_index);
      }
    }
    else
    {
      BinarySegmentWriteInt32(aux_seg, 0);
      BinarySegmentWriteNullPointer(aux_seg);
    }
  }

  const JsonObjectValue* default_tuple = FindObjectValue(setup, "DefaultBuildTuple");
  if (!default_tuple)
  {
    fprintf(stderr, "missing Setup.DefaultBuildTuple\n");
    return false;
  }

  int def_config_index = (int) FindIntValue(default_tuple, "ConfigIndex", -2);
  int def_variant_index = (int) FindIntValue(default_tuple, "VariantIndex", -2);
  int def_subvariant_index = (int) FindIntValue(default_tuple, "SubVariantIndex", -2);

  if (-2 == def_config_index || -2 == def_variant_index || -2 == def_subvariant_index)
  {
    fprintf(stderr, "bad Setup.DefaultBuildTuple data\n");
    return false;
  }

  BinarySegmentWriteInt32(main_seg, def_config_index);
  BinarySegmentWriteInt32(main_seg, def_variant_index);
  BinarySegmentWriteInt32(main_seg, def_subvariant_index);

  if (const JsonArrayValue* file_sigs = FindArrayValue(root, "FileSignatures"))
  {
    size_t count = file_sigs->m_Count;
    BinarySegmentWriteInt32(main_seg, (int) count);
    BinarySegmentWritePointer(main_seg, BinarySegmentPosition(aux_seg));
    for (size_t i = 0; i < count; ++i)
    {
      if (const JsonObjectValue* sig = file_sigs->m_Values[i]->AsObject())
      {
        const char* path = FindStringValue(sig, "File");
        
        if (!path)
        {
          fprintf(stderr, "bad FileSignatures data\n");
          return false;
        }
<<<<<<< HEAD
        
        FileInfo file_info = GetFileInfo(path);
        int64_t timestamp = file_info.m_Timestamp;
        
=======

        int64_t timestamp = GetFileInfo(path).m_Timestamp;
>>>>>>> bcbe8963
        WriteStringPtr(aux_seg, str_seg, path);
        char padding[4] = { 0, 0, 0, 0 };
        BinarySegmentWrite(aux_seg, padding, 4);
        BinarySegmentWriteUint64(aux_seg, uint64_t(timestamp));
      }
      else
      {
        fprintf(stderr, "bad FileSignatures data\n");
        return false;
      }
    }
  }
  else
  {
    BinarySegmentWriteInt32(main_seg, 0);
    BinarySegmentWriteNullPointer(main_seg);
  }

  if (const JsonArrayValue* glob_sigs = FindArrayValue(root, "GlobSignatures"))
  {
    size_t count = glob_sigs->m_Count;
    BinarySegmentWriteInt32(main_seg, (int) count);
    BinarySegmentWritePointer(main_seg, BinarySegmentPosition(aux_seg));
    for (size_t i = 0; i < count; ++i)
    {
      if (const JsonObjectValue* sig = glob_sigs->m_Values[i]->AsObject())
      {
        const char* path = FindStringValue(sig, "Path");
        if (!path)
        {
          fprintf(stderr, "bad GlobSignatures data\n");
          return false;
        }
<<<<<<< HEAD
=======

        HashDigest digest = CalculateGlobSignatureFor(path, heap, scratch);

>>>>>>> bcbe8963
        WriteStringPtr(aux_seg, str_seg, path);
        HashDigest digest = CalculateGlobSignatureFor(path, heap, scratch);
        BinarySegmentWrite(aux_seg, (char*) &digest, sizeof digest);
      }
    }
  }
  else
  {
    BinarySegmentWriteInt32(main_seg, 0);
    BinarySegmentWriteNullPointer(main_seg);
  }

  // Emit hashes of file extensions to sign using SHA-1 content digest instead of the normal timestamp signing.
  if (const JsonArrayValue* sha_exts = FindArrayValue(root, "ContentDigestExtensions"))
  {
    BinarySegmentWriteInt32(main_seg, (int) sha_exts->m_Count);
    BinarySegmentWritePointer(main_seg, BinarySegmentPosition(aux_seg));

    for (size_t i = 0, count = sha_exts->m_Count; i < count; ++i)
    {
      const JsonValue* v = sha_exts->m_Values[i];
      if (const JsonStringValue* sv = v->AsString())
      {
        const char* str = sv->m_String;
        if (str[0] != '.')
        {
          fprintf(stderr, "ContentDigestExtensions: Expected extension to start with dot: %s\b", str);
          return false;
        }

        BinarySegmentWriteUint32(aux_seg, Djb2Hash(str));
      }
      else
        return false;
    }
  }
  else
  {
    BinarySegmentWriteInt32(main_seg, 0);
    BinarySegmentWriteNullPointer(main_seg);
  }

  BinarySegmentWriteInt32(main_seg, (int) FindIntValue(root, "MaxExpensiveCount", -1));
  BinarySegmentWriteInt32(main_seg, (int) FindIntValue(root, "DaysToKeepUnreferencedNodesAround", 0));

  WriteStringPtr(main_seg, str_seg, FindStringValue(root, "StateFileName", ".tundra2.state"));
  WriteStringPtr(main_seg, str_seg, FindStringValue(root, "StateFileNameTmp", ".tundra2.state.tmp"));

  WriteStringPtr(main_seg, str_seg, FindStringValue(root, "ScanCacheFileName", ".tundra2.scancache"));
  WriteStringPtr(main_seg, str_seg, FindStringValue(root, "ScanCacheFileNameTmp", ".tundra2.scancache.tmp"));

  WriteStringPtr(main_seg, str_seg, FindStringValue(root, "DigestCacheFileName", ".tundra2.digestcache"));
  WriteStringPtr(main_seg, str_seg, FindStringValue(root, "DigestCacheFileNameTmp", ".tundra2.digestcache.tmp"));
  
  WriteStringPtr(main_seg, str_seg, FindStringValue(root, "BuildTitle", "Tundra"));
  
  HashTableDestroy(&shared_strings);

  //write magic number again at the end to pretect against writing too much / too little data and not noticing.
  BinarySegmentWriteUint32(main_seg, DagData::MagicNumber);
  return true;
}

static bool CreateDagFromJsonData(char* json_memory, const char* dag_fn)
{
  MemAllocHeap heap;
  HeapInit(&heap);

  MemAllocLinear alloc;
  MemAllocLinear scratch;

  LinearAllocInit(&alloc, &heap, MB(128), "json alloc");
  LinearAllocInit(&scratch, &heap, MB(64), "json scratch");

  char error_msg[1024];

  bool result = false;

  const JsonValue* value = JsonParse(json_memory, &alloc, &scratch, error_msg);

  if (value)
  {
    if (const JsonObjectValue* obj = value->AsObject())
    {
      if (obj->m_Count == 0)
      {
        Log(kInfo, "Nothing to do");
        exit(0);
      }
      
      BinaryWriter writer;
      BinaryWriterInit(&writer, &heap);

      result = CompileDag(obj, &writer, &heap, &scratch);

      result = result && BinaryWriterFlush(&writer, dag_fn);

      BinaryWriterDestroy(&writer);
    }
    else
    {
      Log(kError, "bad JSON structure");
    }
  }
  else
  {
    Log(kError, "failed to parse JSON: %s", error_msg);
  }

  LinearAllocDestroy(&scratch);
  LinearAllocDestroy(&alloc);

  HeapDestroy(&heap);
  return result;
}

static bool RunExternalTool(const char* options, ...)
{
  char dag_gen_path[kMaxPathLength];

  if (const char* env_option = getenv("TUNDRA_DAGTOOL"))
  {
    strncpy(dag_gen_path, env_option, sizeof dag_gen_path);
    dag_gen_path[sizeof(dag_gen_path)-1] = '\0';
  }
  else
  {
    // Figure out the path to the default t2-lua DAG generator.
    PathBuffer pbuf;
    PathInit(&pbuf, GetExePath());
    PathStripLast(&pbuf);
    PathConcat(&pbuf, "t2-lua" TUNDRA_EXE_SUFFIX);
    PathFormat(dag_gen_path, &pbuf);
  }


  const char* cmdline_to_use;

  char option_str[1024];
  va_list args;
  va_start(args, options);
  vsnprintf(option_str, sizeof option_str, options, args);
  va_end(args);
  option_str[sizeof(option_str)-1] = '\0';

  EnvVariable env_var;
  env_var.m_Name = "TUNDRA_FRONTEND_OPTIONS";
  env_var.m_Value = option_str;

  if (const char* env_option = getenv("TUNDRA_DAGTOOL_FULLCOMMANDLINE"))
  {
    cmdline_to_use = env_option;
  }
  else
  {
    const char* quotes = "";
    if (strchr(dag_gen_path, ' '))
      quotes = "\"";

    char cmdline[1024];
    snprintf(cmdline, sizeof cmdline, "%s%s%s %s", quotes, dag_gen_path, quotes, option_str);
    cmdline[sizeof(cmdline)-1] = '\0';
    
    cmdline_to_use = cmdline;
  }
  
  const bool echo = (GetLogFlags() & kDebug) ? true : false;

  if (echo)
    printf("Invoking frontend with cmdline: %s\n",cmdline_to_use);
  ExecResult result = ExecuteProcess(cmdline_to_use, 1, &env_var, nullptr, 0, true, nullptr);
  ExecResultFreeMemory(&result);

  if (0 != result.m_ReturnCode)
  {
    Log(kError, "DAG generator driver failed: %s", cmdline_to_use);
    return false;
  }

  return true;
}

bool GenerateDag(const char* script_fn, const char* dag_fn)
{
  Log(kDebug, "regenerating DAG data");

  char json_filename[kMaxPathLength];
  snprintf(json_filename, sizeof json_filename, "%s.json", dag_fn);
  json_filename[sizeof(json_filename)- 1] = '\0';

  // Nuke any old JSON data.
  remove(json_filename);

  // Run DAG generator.
  if (!RunExternalTool("generate-dag %s %s", script_fn, json_filename))
    return false;

  FileInfo json_info = GetFileInfo(json_filename);
  if (!json_info.Exists())
  {
    Log(kError, "build script didn't generate %s", json_filename);
    return false;
  }

  size_t json_size = size_t(json_info.m_Size + 1);
  char* json_memory = (char*) malloc(json_size);
  if (!json_memory)
    Croak("couldn't allocate memory for JSON buffer");

  FILE* f = fopen(json_filename, "rb");
  if (!f)
  {
    Log(kError, "couldn't open %s for reading", json_filename);
    return false;
  }

  size_t read_count = fread(json_memory, 1, json_size - 1, f);
  if (json_size - 1 != read_count)
  {
    fclose(f);
    free(json_memory);
    Log(kError, "couldn't read JSON data (%d bytes read out of %d)",
        json_filename, (int) read_count, (int) json_size);
    return false;
  }

  fclose(f);

  json_memory[json_size-1] = 0;

  bool success = CreateDagFromJsonData(json_memory, dag_fn);

  free(json_memory);

  return success;
}

bool GenerateIdeIntegrationFiles(const char* build_file, int argc, const char** argv)
{
  MemAllocHeap heap;
  HeapInit(&heap);

  Buffer<char> args;
  BufferInit(&args);

  for (int i = 0; i < argc; ++i)
  {
    if (i > 0)
      BufferAppendOne(&args, &heap, ' ');

    const size_t arglen = strlen(argv[i]);
    const bool has_spaces = nullptr != strchr(argv[i], ' ');

    if (has_spaces)
      BufferAppendOne(&args, &heap, '"');

    BufferAppend(&args, &heap, argv[i], arglen);

    if (has_spaces)
      BufferAppendOne(&args, &heap, '"');
  }

  BufferAppendOne(&args, &heap, '\0');

  // Run DAG generator.
  bool result = RunExternalTool("generate-ide-files %s %s", build_file, args.m_Storage);

  BufferDestroy(&args, &heap);
  HeapDestroy(&heap);

  return result;
}

}<|MERGE_RESOLUTION|>--- conflicted
+++ resolved
@@ -820,15 +820,8 @@
           fprintf(stderr, "bad FileSignatures data\n");
           return false;
         }
-<<<<<<< HEAD
-        
-        FileInfo file_info = GetFileInfo(path);
-        int64_t timestamp = file_info.m_Timestamp;
-        
-=======
 
         int64_t timestamp = GetFileInfo(path).m_Timestamp;
->>>>>>> bcbe8963
         WriteStringPtr(aux_seg, str_seg, path);
         char padding[4] = { 0, 0, 0, 0 };
         BinarySegmentWrite(aux_seg, padding, 4);
@@ -862,14 +855,10 @@
           fprintf(stderr, "bad GlobSignatures data\n");
           return false;
         }
-<<<<<<< HEAD
-=======
 
         HashDigest digest = CalculateGlobSignatureFor(path, heap, scratch);
 
->>>>>>> bcbe8963
         WriteStringPtr(aux_seg, str_seg, path);
-        HashDigest digest = CalculateGlobSignatureFor(path, heap, scratch);
         BinarySegmentWrite(aux_seg, (char*) &digest, sizeof digest);
       }
     }
