/*
   Copyright 2010 Andreas Fredriksson

   This file is part of Tundra.

   Tundra is free software: you can redistribute it and/or modify
   it under the terms of the GNU General Public License as published by
   the Free Software Foundation, either version 3 of the License, or
   (at your option) any later version.

   Tundra is distributed in the hope that it will be useful,
   but WITHOUT ANY WARRANTY; without even the implied warranty of
   MERCHANTABILITY or FITNESS FOR A PARTICULAR PURPOSE.  See the
   GNU General Public License for more details.

   You should have received a copy of the GNU General Public License
   along with Tundra.  If not, see <http://www.gnu.org/licenses/>.
*/

/* build.c - threaded build engine */

/*
 * Here are the main components of this module:
 *
 * The build queue: A ring buffer of nodes that can be advanced; protected by a
 * mutex. There's a condition variable signalling that there is work to be done
 * (or the queue should be aborted). This mutex also protects all node job state.
 *
 * The build_worker function: All build threads (including the main thread) go here
 *
 * Data access rules:
 *
 * td_engine:
 *   - settings are fine to read (invariant)
 *   - stats: must lock engine->lock
 *
 * td_file:
 *   - create/stat/signature: go through accessors in engine.h so engine can lock proper object-hashed lock.
 *   - hash, path etc: fine to read (invariant)
 *
 * td_node:
 *   - input data (inputs, outputs, ancestors) can be read at will (it is invariant)
 *   - job data (job sub-struct) -- queue lock must be held
 *
 * queue:
 *   - queue lock must be held at all times when accesses
 */

#include "build.h"
#include "engine.h"
#include "util.h"
#include "scanner.h"
#include "md5.h"

#include <string.h>
#include <stdio.h>
#include <stdlib.h>
#include <assert.h>
#include "portable.h"

typedef struct td_job_queue
{
	pthread_mutex_t mutex;
	pthread_cond_t work_avail;
	td_engine *engine;
	td_sighandler_info siginfo;
	int thread_count;

	int head;
	int tail;
	int array_size;
	td_node **array;

	int jobs_run;
	int fail_count;
} td_job_queue;

static int
scan_implicit_deps(td_job_queue *queue, td_node *node)
{
	double t1, t2;
	td_scanner *scanner = node->scanner;
	int result;

	if (!scanner)
		return 0;

	td_mutex_unlock_or_die(&queue->mutex);

	t1 = td_timestamp();
	if (!queue->engine->settings.dry_run)
		result = (*scanner->scan_fn)(queue->engine, node, scanner);
	else
		result = 0;
	t2 = td_timestamp();

	td_mutex_lock_or_die(queue->engine->lock);
	queue->engine->stats.scan_time += t2 - t1;
	td_mutex_unlock_or_die(queue->engine->lock);

	td_mutex_lock_or_die(&queue->mutex);
	return result;
}

static int
ensure_dir_exists(td_engine *engine, td_file *dir)
{
	int result;
	const td_stat *stat;
	td_file *parent_dir;

	if (engine->settings.dry_run)
		return 0;

	parent_dir = td_parent_dir(engine, dir);
	if (parent_dir)
	{
		if (0 != (result = ensure_dir_exists(engine, parent_dir)))
			return result;
	}

	stat = td_stat_file(engine, dir);
	if (TD_STAT_EXISTS & stat->flags)
	{
		if (0 == (stat->flags & TD_STAT_DIR))
		{
			fprintf(stderr, "%s: couldn't create directory; file exists\n", dir->path);
			return 1;
		}
		else
			return 0;
	}
	else
	{
		if (0 != (result = td_mkdir(dir->path)))
		{
			fprintf(stderr, "%s: couldn't create directory\n", dir->path);
			return result;
		}

		/* could optimize to just set as a directory rather than stat again */
		td_touch_file(engine, dir);
		return 0;
	}
}

static void
touch_outputs(td_engine *engine, td_node *node)
{
	int i, count;
	for (i = 0, count = node->output_count; i < count; ++i)
		td_touch_file(engine, node->outputs[i]);
}

static void
delete_outputs(td_node *node)
{
	int i, count;
	for (i = 0, count = node->output_count; i < count; ++i)
		remove(node->outputs[i]->path);
}

static int
run_job(td_job_queue *queue, td_node *node, const char *line_prefix)
{
	double t1, mkdir_time, cmd_time;
	td_engine *engine = queue->engine;
	int i, count, result, was_signalled = 0;
	const char *command = node->action;

	if (!command || '\0' == command[0])
		return 0;

	++queue->jobs_run;
	pthread_mutex_unlock(&queue->mutex);

	t1 = td_timestamp();
	/* ensure directories for output files exist */
	for (i = 0, count = node->output_count; i < count; ++i)
	{
		td_file *dir = td_parent_dir(engine, node->outputs[i]);
		if (0 != (result = ensure_dir_exists(engine, dir)))
			goto leave;
	}
	mkdir_time = td_timestamp() - t1;

	t1 = td_timestamp();

	/* If the outputs of this node can't be overwritten; delete them now */
	if (0 == (TD_NODE_OVERWRITE & node->flags))
	{
<<<<<<< HEAD
		delete_outputs(queue, node);
=======
		delete_outputs(node);
>>>>>>> 623b7c27
		touch_outputs(engine, node);
	}

	/* Optionally print the command annotation */
	if (td_verbosity_check(engine, 1))
		printf("%s%s\n", line_prefix, node->annotation);

	/* Optionally print the command line to execute */
	if (td_verbosity_check(engine, 2))
		printf("%s%s\n", line_prefix, command);

	if (!engine->settings.dry_run)
		result = td_exec(command, node->env_count, node->env, &was_signalled, line_prefix);
	else
		result = 0;

	cmd_time = td_timestamp() - t1;

	if (0 != result)
	{
		td_mutex_lock_or_die(&queue->mutex);

		/* Maintain a fail count so we can track why we stopped building if
		 * we're stopping after the first error. Otherwise it might appear as
		 * we succeeded. */
		++queue->fail_count;

		/* If the command failed or was signalled (e.g. Ctrl+C), abort the build */
		if (was_signalled)
			queue->siginfo.flag = -1;
		else if (!engine->settings.continue_on_error)
			queue->siginfo.flag = 1;

		td_mutex_unlock_or_die(&queue->mutex);
	}

	/* If the build failed, and the node isn't set to keep all its output files
	 * in all possible cases (precious), then delete all output files as we
	 * can't assume anything about their state. */
	if (0 != result && 0 == (TD_NODE_PRECIOUS & node->flags))
		delete_outputs(node);

	/* Mark all output files as dirty regardless of whether the build succeeded
	 * or not. If it succeeded, we must assume the build overwrote them.
	 * Otherwise, it's likely we've deleted them. In any case, touching them
	 * again isn't going to hurt anything.*/
	touch_outputs(engine, node);

	/* Update engine stats. */
	td_mutex_lock_or_die(engine->lock);
	engine->stats.mkdir_time += mkdir_time;
	engine->stats.build_time += cmd_time;
	td_mutex_unlock_or_die(engine->lock);

leave:
	td_mutex_lock_or_die(&queue->mutex);
	return result;
}

static int is_queued(td_node *node) { return node->job.flags & TD_JOBF_QUEUED; }
static int is_root(td_node *node) { return node->job.flags & TD_JOBF_ROOT; }
static int is_completed(td_node *node) { return node->job.state >= TD_JOB_COMPLETED; }
static int is_failed(td_node *node) { return node->job.state == TD_JOB_FAILED; }

static void
enqueue(td_job_queue *queue, td_node *node)
{
	assert(is_root(node) || !is_queued(node));

	node->job.flags |= TD_JOBF_QUEUED;

	assert((queue->tail - queue->head) < queue->array_size);

	if (td_debug_check(queue->engine, TD_DEBUG_QUEUE))
		printf("enqueueing %s\n", node->annotation);

	queue->array[queue->tail % queue->array_size] = node;
	++queue->tail;
}

static const char *
jobstate_name(td_jobstate s)
{
	switch (s)
	{
	case TD_JOB_INITIAL: return "initial";
	case TD_JOB_BLOCKED: return "blocked";
	case TD_JOB_SCANNING: return "scanning";
	case TD_JOB_RUNNING: return "running";
	case TD_JOB_COMPLETED: return "completed";
	case TD_JOB_FAILED: return "failed";
	case TD_JOB_CANCELLED: return "cancelled";
	case TD_JOB_UPTODATE: return "up-to-date";
	}
	assert(0);
	return "";
}

static void
transition_job(td_job_queue *queue, td_node *node, td_jobstate new_state)
{
	if (td_debug_check(queue->engine, TD_DEBUG_QUEUE))
	{
		printf("[%s] %s -> %s { %d blockers }\n",
				node->annotation,
				jobstate_name(node->job.state), 
				jobstate_name(new_state),
				node->job.block_count);
	}

	node->job.state = new_state;
}

static void
update_input_signature(td_job_queue *queue, td_node *node)
{
	static unsigned char zero_byte = 0;
	td_engine *engine = queue->engine;
	FILE* sign_debug_file = (FILE*) engine->sign_debug_file;
	int i, count;
	MD5_CTX context;

	td_mutex_unlock_or_die(&queue->mutex);

	MD5_Init(&context);

	if (sign_debug_file)
		fprintf(sign_debug_file, "begin signing \"%s\"\n", node->annotation);

	for (i = 0, count = node->input_count; i < count; ++i)
	{
		td_file *input_file = node->inputs[i];
		td_digest *digest = td_get_signature(engine, input_file);
		MD5_Update(&context, digest->data, sizeof(digest->data));

		if (sign_debug_file)
		{
			char buffer[33];
			td_digest_to_string(digest, buffer);
			fprintf(sign_debug_file, "input[%d] = %s (\"%s\")\n", i, buffer, input_file->path);
		}
	}

	/* add a separator between the inputs and implicit deps */
	MD5_Update(&context, &zero_byte, 1);

	/* We technically invalidate the threading rules here and read the idep array.
	 *
	 * This is OK for the following reasons:
	 * - The implicit dependencies for the node have already been scanned.
	 * - They will never be scanned again (the DAG ensures this)
	 * - The memory view of this array is already guaranteed consistent as we just released the lock.
	 */
	for (i = 0, count = node->job.idep_count; i < count; ++i)
	{
		td_file *dep = node->job.ideps[i];
		td_digest *digest = td_get_signature(engine, dep);
		MD5_Update(&context, digest->data, sizeof(digest->data));

		if (sign_debug_file)
		{
			char buffer[33];
			td_digest_to_string(digest, buffer);
			fprintf(sign_debug_file, "implicit_input[%d] = %s (\"%s\")\n", i, buffer, dep->path);
		}
	}

	/* Grab the queue lock again before we publish the input signature */
	td_mutex_lock_or_die(&queue->mutex);

	MD5_Final(node->job.input_signature.data, &context);

	if (sign_debug_file)
	{
		char buffer[33];
		td_digest_to_string(&node->job.input_signature, buffer);
		fprintf(sign_debug_file, "resulting input signature = %s\n\n", buffer);
	}
}

static int
is_up_to_date(td_job_queue *queue, td_node *node)
{
	double t1, t2;
	int i, count;
	const td_digest *prev_signature = NULL;
	td_engine *engine = queue->engine;
	const td_ancestor_data *ancestor;
	int up_to_date = 0;

	t1 = td_timestamp();

	/* We can safely drop the build queue lock in here as no job state is accessed. */
	td_mutex_unlock_or_die(&queue->mutex);

	/* rebuild if any output files are missing */
	for (i = 0, count = node->output_count; i < count; ++i)
	{
		td_file *file = node->outputs[i];
		const td_stat *stat = td_stat_file(engine, file);
		if (0 == (stat->flags & TD_STAT_EXISTS))
		{
			if (td_debug_check(engine, TD_DEBUG_REASON))
				printf("%s: output file %s is missing\n", node->annotation, file->path);
			goto leave;
		}
	}

	if (NULL != (ancestor = node->ancestor_data))
		prev_signature = &ancestor->input_signature;

	/* rebuild if there is no stored signature */
	if (!prev_signature)
	{
		if (td_debug_check(engine, TD_DEBUG_REASON))
			printf("%s: no previous input signature\n", node->annotation);
		goto leave;
	}

	/* rebuild if the job failed last time */
	if (TD_JOB_FAILED == ancestor->job_result)
	{
		if (td_debug_check(engine, TD_DEBUG_REASON))
			printf("%s: build failed last time\n", node->annotation);
		goto leave;
	}

	/* rebuild if the input signatures have changed */
	if (0 != memcmp(prev_signature->data, node->job.input_signature.data, sizeof(td_digest)))
	{
		if (td_debug_check(engine, TD_DEBUG_REASON))
			printf("%s: input signature differs\n", node->annotation);
		goto leave;
	}

	/* otherwise, the node is up to date */
	up_to_date = 1;

leave:
	t2 = td_timestamp();

	td_mutex_lock_or_die(engine->lock);
	engine->stats.up2date_check_time += t2 - t1;
	td_mutex_unlock_or_die(engine->lock);

	td_mutex_lock_or_die(&queue->mutex);
	return up_to_date;
}

static void
advance_job(td_job_queue *queue, td_node *node, const char *line_prefix)
{
	td_jobstate state;
	while ((state = node->job.state) < TD_JOB_COMPLETED)
	{
		switch (state)
		{
		case TD_JOB_INITIAL:
			if (node->job.block_count > 0)
			{
				/* enqueue any blocking jobs and transition to the blocked state */
				int i, count, bc = 0;
				td_node **deps = node->deps;
				for (i = 0, count = node->dep_count; i < count; ++i)
				{
					td_node *dep = deps[i];
					if (!is_completed(dep))
					{
						++bc;
						if (!is_queued(dep) && dep->job.state < TD_JOB_BLOCKED)
							enqueue(queue, dep);
					}
				}
				assert(bc == node->job.block_count);
				transition_job(queue, node, TD_JOB_BLOCKED);
				pthread_cond_broadcast(&queue->work_avail);
				return;
			}
			else
			{
				/* nothing is blocking this job, so scan implicit deps immediately */
				transition_job(queue, node, TD_JOB_SCANNING);
			}
			break;

		case TD_JOB_BLOCKED:
			assert(0 == node->job.block_count);
			if (0 == node->job.failed_deps)
				transition_job(queue, node, TD_JOB_SCANNING);
			else
				transition_job(queue, node, TD_JOB_FAILED);
			break;

		case TD_JOB_SCANNING:

			if (0 == scan_implicit_deps(queue, node))
			{
				update_input_signature(queue, node);

				if (is_up_to_date(queue, node))
					transition_job(queue, node, TD_JOB_UPTODATE);
				else
					transition_job(queue, node, TD_JOB_RUNNING);
			}
			else
			{
				/* implicit dependency scanning failed */
				transition_job(queue, node, TD_JOB_FAILED);
			}
			break;

		case TD_JOB_RUNNING:
			if (0 != run_job(queue, node, line_prefix))
				transition_job(queue, node, TD_JOB_FAILED);
			else
				transition_job(queue, node, TD_JOB_COMPLETED);
			break;

		default:
			assert(0);
			td_croak("can't get here");
			break;
		}
	}

	if (is_completed(node))
	{
		int qcount = 0;
		td_job_chain *chain = node->job.pending_jobs;

		if (td_debug_check(queue->engine, TD_DEBUG_QUEUE))
			printf("%s completed - enqueing blocked jobs\n", node->annotation);

		/* unblock all jobs that are waiting for this job and enqueue them */
		while (chain)
		{
			td_node *n = chain->node;

			if (is_failed(node))
				n->job.failed_deps++;

			/* nodes blocked on this node can't be completed yet */
			assert(!is_completed(n));

			if (0 == --n->job.block_count)
			{
				if (!is_queued(n))
					enqueue(queue, n);
				++qcount;
			}
			chain = chain->next;
		}

		if (1 < qcount)
			pthread_cond_broadcast(&queue->work_avail);
		else if (1 == qcount)
			pthread_cond_signal(&queue->work_avail);
	}
}

typedef struct
{
	td_job_queue *queue;
	char line_prefix[16];
} thread_start_arg;

static void *
build_worker(void *arg_)
{
	thread_start_arg *arg = (thread_start_arg *) arg_;

	td_job_queue * const queue = arg->queue;
	const char * const line_prefix = arg->line_prefix;

	pthread_mutex_lock(&queue->mutex);

	++queue->thread_count;

	while (!queue->siginfo.flag)
	{
		td_node *node;
		int slot;
		int count = queue->tail - queue->head;

		if (0 == count)
		{
			pthread_cond_wait(&queue->work_avail, &queue->mutex);
			continue;
		}

		slot = (queue->head++) % queue->array_size;

		node = queue->array[slot];
		queue->array[slot] = NULL;

		node->job.flags &= ~TD_JOBF_QUEUED;

		advance_job(queue, node, line_prefix);

		if (is_completed(node) && is_root(node))
			queue->siginfo.flag = 1;
	}

	--queue->thread_count;
	pthread_mutex_unlock(&queue->mutex);
	pthread_cond_broadcast(&queue->work_avail);

	return NULL;
}

#define TD_MAX_THREADS (32)

static void
set_line_prefix(thread_start_arg* arg, int id)
{
	sprintf(arg->line_prefix, "%d> ", id);
}

static thread_start_arg thread_arg[TD_MAX_THREADS];
static pthread_t threads[TD_MAX_THREADS];

td_build_result
td_build(td_engine *engine, td_node *node, int *jobs_run)
{
	int i;
	int thread_count;
	td_job_queue queue;

	if (engine->stats.build_called)
		td_croak("build() called more than once on same engine");

	engine->stats.build_called = 1;

	memset(&queue, 0, sizeof(queue));
	queue.engine = engine;

	pthread_mutex_init(&queue.mutex, NULL);
	pthread_cond_init(&queue.work_avail, NULL);

	queue.array_size = engine->node_count;
	queue.array = (td_node **) calloc(engine->node_count, sizeof(td_node*));

	queue.siginfo.mutex = &queue.mutex;
	queue.siginfo.cond = &queue.work_avail;

	thread_count = engine->settings.thread_count;
	if (thread_count > TD_MAX_THREADS)
		thread_count = TD_MAX_THREADS;

	if (td_debug_check(engine, TD_DEBUG_QUEUE))
		printf("using %d build threads\n", thread_count);

	td_block_signals(1);
	td_install_sighandler(&queue.siginfo);

	for (i = 0; i < thread_count-1; ++i)
	{
		int rc;
		if (td_debug_check(engine, TD_DEBUG_QUEUE))
			printf("starting thread %d\n", i);

		set_line_prefix(&thread_arg[i], i + 2);
		thread_arg[i].queue = &queue;

		rc = pthread_create(&threads[i], NULL, build_worker, &thread_arg[i]);
		if (0 != rc)
			td_croak("couldn't start thread %d: %s", i, strerror(rc));
	}

	pthread_mutex_lock(&queue.mutex);

	node->job.flags |= TD_JOBF_ROOT;
	enqueue(&queue, node);

	pthread_mutex_unlock(&queue.mutex);
	pthread_cond_broadcast(&queue.work_avail);

	{
		thread_start_arg main_arg;
		if (1 == thread_count)
			main_arg.line_prefix[0] = '\0';
		else
			set_line_prefix(&main_arg, 1);

		main_arg.queue = &queue;

		build_worker(&main_arg);
	}

	if (td_verbosity_check(engine, 2) && -1 == queue.siginfo.flag)
		printf("*** aborted on signal %s\n", queue.siginfo.reason);

	for (i = thread_count - 2; i >= 0; --i)
	{
		void *res;
	   	int rc = pthread_join(threads[i], &res);
		if (0 != rc)
			td_croak("couldn't join thread %d: %s", i, strerror(rc));
	}

	if (0 != queue.thread_count)
		td_croak("threads are still running");

	/* there is a tiny race condition here if a user presses Ctrl-C just
	 * before the write to the static pointer occurs, but that's in nanosecond
	 * land */
	td_remove_sighandler();

	free(queue.array);
	pthread_cond_destroy(&queue.work_avail);
	pthread_mutex_destroy(&queue.mutex);

	*jobs_run = queue.jobs_run;

	if (queue.siginfo.flag < 0)
		return TD_BUILD_ABORTED;
	else if (queue.fail_count)
		return TD_BUILD_FAILED;
	else
		return TD_BUILD_SUCCESS;
}

const char * const td_build_result_names[] =
{
	"success",
	"failed",
	"aborted on signal"
};
<|MERGE_RESOLUTION|>--- conflicted
+++ resolved
@@ -189,11 +189,7 @@
 	/* If the outputs of this node can't be overwritten; delete them now */
 	if (0 == (TD_NODE_OVERWRITE & node->flags))
 	{
-<<<<<<< HEAD
-		delete_outputs(queue, node);
-=======
 		delete_outputs(node);
->>>>>>> 623b7c27
 		touch_outputs(engine, node);
 	}
 
