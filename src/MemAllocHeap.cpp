#include "MemAllocHeap.hpp"
#include <stdlib.h>
#include <stdio.h>

#if defined(TUNDRA_WIN32)
#include "DbgHelp.h"
#endif

#define LOG_ALLOC 0

#if LOG_ALLOC && TUNDRA_WIN32

static bool GetStackWalk( std::string &outWalk )
{
    // Set up the symbol options so that we can gather information from the current
    // executable's PDB files, as well as the Microsoft symbol servers.  We also want
    // to undecorate the symbol names we're returned.  If you want, you can add other
    // symbol servers or paths via a semi-colon separated list in SymInitialized.
    ::SymSetOptions( SYMOPT_DEFERRED_LOADS | SYMOPT_INCLUDE_32BIT_MODULES | SYMOPT_UNDNAME );
    if (!::SymInitialize( ::GetCurrentProcess(), "http://msdl.microsoft.com/download/symbols", TRUE )) return false;

    // Capture up to 25 stack frames from the current call stack.  We're going to
    // skip the first stack frame returned because that's the GetStackWalk function
    // itself, which we don't care about.
    PVOID addrs[ 25 ] = { 0 };
    USHORT frames = CaptureStackBackTrace( 1, 25, addrs, NULL );

    for (USHORT i = 0; i < frames; i++) {
        // Allocate a buffer large enough to hold the symbol information on the stack and get
        // a pointer to the buffer.  We also have to set the size of the symbol structure itself
        // and the number of bytes reserved for the name.
        ULONG64 buffer[ (sizeof( SYMBOL_INFO ) + 1024 + sizeof( ULONG64 ) - 1) / sizeof( ULONG64 ) ] = { 0 };
        SYMBOL_INFO *info = (SYMBOL_INFO *)buffer;
        info->SizeOfStruct = sizeof( SYMBOL_INFO );
        info->MaxNameLen = 1024;

        // Attempt to get information about the symbol and add it to our output parameter.
        DWORD64 displacement = 0;
        if (::SymFromAddr( ::GetCurrentProcess(), (DWORD64)addrs[ i ], &displacement, info )) {
            outWalk.append( info->Name, info->NameLen );
            outWalk.append( "\n" );
        }
    }

        ::SymCleanup( ::GetCurrentProcess() );

    return true;
}

static void print_trace()
{
    std::string output;
    GetStackWalk(output);
    printf("trace: %s\n", output.c_str());
}

#endif

static uint64_t s_ActiveHeaps = 0;

void HeapVerifyNoLeaks()
{
    if (s_ActiveHeaps != 0)
        Croak("%d heaps have been initialized but not destroyed.", s_ActiveHeaps);
}

void HeapInit(MemAllocHeap *heap)
{
    AtomicAdd(&s_ActiveHeaps, 1);
#if DEBUG_HEAP
    heap->m_Size = 0;
#endif
}

void HeapDestroy(MemAllocHeap *heap)
{
    AtomicAdd(&s_ActiveHeaps, -1);
#if DEBUG_HEAP
    if (heap->m_Size != 0)
<<<<<<< HEAD
    {
        if (getenv("BEE_ENABLE_TUNDRA_HEAP_VALIDATION"))
            Croak("Destroying heap %p which still contains %zu bytes of allocated memory, which indicates a memory leak.", heap, (size_t)heap->m_Size);
    }
#endif        
=======
        Croak("Destroying heap %p which still contains %zu bytes of allocated memory, which indicates a memory leak.", heap, (size_t)heap->m_Size);
#endif
>>>>>>> 8a62dd90
}

void *HeapAllocate(MemAllocHeap *heap, size_t size)
{
#if DEBUG_HEAP
    size_t* ptr = (size_t*)malloc(size + sizeof(size_t));
#if LOG_ALLOC
    printf("%p %p HeapAllocate %zu\n", heap, ptr, size);
    print_trace();
#endif
    *ptr = size;
    AtomicAdd(&heap->m_Size, size);
    return ptr + 1;
#else
    return malloc(size);
#endif
}

void HeapFree(MemAllocHeap *heap, const void *_ptr)
{
    if (_ptr == nullptr)
        return;
    size_t* ptr = (size_t*)_ptr;
#if DEBUG_HEAP
    ptr--;
#if LOG_ALLOC
    printf("%p %p HeapFree %zu\n", heap, ptr, *ptr);
#endif
    AtomicAdd(&heap->m_Size, -*ptr);
#endif
    //free(ptr);
}

void *HeapReallocate(MemAllocHeap *heap, void *_ptr, size_t size)
{
#if DEBUG_HEAP
    if (_ptr == nullptr)
        return HeapAllocate(heap, size);

    size_t* ptr = (size_t*)_ptr;
    ptr--;
    AtomicAdd(&heap->m_Size, -*ptr);
    size_t* new_ptr = (size_t*)realloc(ptr, size + sizeof(size_t));
#if LOG_ALLOC
    printf("%p %p HeapFree (reallocate)\n", heap, ptr);
    printf("%p %p HeapAllocate (reallocate) %zu\n", heap, new_ptr, size);
#endif
    if (!new_ptr)
        Croak("out of memory reallocating %d bytes at %p", (int)size, ptr);

    *new_ptr = size;
    AtomicAdd(&heap->m_Size, size);
    return new_ptr + 1;
#else
    void* new_ptr = realloc(_ptr, size);
    if (!new_ptr)
        Croak("out of memory reallocating %d bytes at %p", (int)size, _ptr);
    return new_ptr;
#endif
}

<|MERGE_RESOLUTION|>--- conflicted
+++ resolved
@@ -77,16 +77,11 @@
     AtomicAdd(&s_ActiveHeaps, -1);
 #if DEBUG_HEAP
     if (heap->m_Size != 0)
-<<<<<<< HEAD
     {
         if (getenv("BEE_ENABLE_TUNDRA_HEAP_VALIDATION"))
             Croak("Destroying heap %p which still contains %zu bytes of allocated memory, which indicates a memory leak.", heap, (size_t)heap->m_Size);
     }
 #endif        
-=======
-        Croak("Destroying heap %p which still contains %zu bytes of allocated memory, which indicates a memory leak.", heap, (size_t)heap->m_Size);
-#endif
->>>>>>> 8a62dd90
 }
 
 void *HeapAllocate(MemAllocHeap *heap, size_t size)
