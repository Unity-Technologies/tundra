/* exec-win32.c -- Windows subprocess handling
 *
 * This module is complicated due to how Win32 handles child I/O and because
 * its command processor cannot handle long command lines, requiring tools to
 * support so-called "response files" which are basically just the contents of
 * the command line, but written to a file. Tundra implements this via the
 * @RESPONSE handling.
 *
 * Also, rather than using the tty merging module that unix uses, this module
 * handles output merging via temporary files.  This removes the pipe
 * read/write deadlocks I've seen from time to time when using the TTY merging
 * code. Rather than losing my last sanity points on debugging win32 internals
 * I've opted for this much simpler approach.
 *
 * Instead of buffering stuff in memory via pipe babysitting, this new code
 * first passes the stdout handle straight down to the first process it spawns.
 * Subsequent child processes that are spawned when the TTY is busy instead get
 * to inherit a temporary file handle. Once the process completes, it will wait
 * to get the TTY and flush its temporary output file to the console. The
 * temporary is then deleted.
 */

#include "Exec.hpp"
#include "Common.hpp"
#include "Config.hpp"
#include "Mutex.hpp"
#include "BuildQueue.hpp"
#include "Atomic.hpp"
#include "SignalHandler.hpp"

#include <algorithm>

#if defined(TUNDRA_WIN32)

#include <assert.h>
#include <stdio.h>
#include <stdlib.h>
#include <string.h>
#include <windows.h>

namespace t2
{

static char              s_TemporaryDir[MAX_PATH];
static DWORD             s_TundraPid;
static Mutex             s_FdMutex;

static HANDLE s_TempFiles[kMaxBuildThreads];

static HANDLE AllocFd(int job_id)
{
  HANDLE result = s_TempFiles[job_id];

  if (!result)
  {
    char temp_dir[MAX_PATH + 1];
    DWORD access, sharemode, disp, flags;

    _snprintf(temp_dir, MAX_PATH, "%stundra.%u.%d", s_TemporaryDir, s_TundraPid, job_id);
    temp_dir[MAX_PATH] = '\0';

    access    = GENERIC_WRITE | GENERIC_READ;
    sharemode = FILE_SHARE_WRITE;
    disp      = CREATE_ALWAYS;
    flags     = FILE_ATTRIBUTE_TEMPORARY | FILE_FLAG_DELETE_ON_CLOSE;

    result = CreateFileA(temp_dir, access, sharemode, NULL, disp, flags, NULL);

    if (INVALID_HANDLE_VALUE == result)
    {
      fprintf(stderr, "failed to create temporary file %s\n", temp_dir);
      return INVALID_HANDLE_VALUE;
    }

    SetHandleInformation(result, HANDLE_FLAG_INHERIT, HANDLE_FLAG_INHERIT);

    s_TempFiles[job_id] = result;
  }

  return result;
}

static void FreeFd(int job_id, HANDLE h)
{
  char buf[1024];
  HANDLE target = GetStdHandle(STD_OUTPUT_HANDLE);

  DWORD fsize = SetFilePointer(h, 0, NULL, FILE_CURRENT);

  // Rewind file position of the temporary file.
  SetFilePointer(h, 0, NULL, FILE_BEGIN);

  // Wait until we can take the TTY.
  MutexLock(&s_FdMutex);
  
  // Win32-specific hack to get rid of "Foo.cpp" output from visual studio's cl.exe
  if (fsize < sizeof(buf) - 1)
  {
    DWORD rb;
    if (ReadFile(h, buf, sizeof(buf) - 1, &rb, NULL))
    {
      buf[rb] = '\0';
      static const struct { const char* text; size_t len; } exts[] =
      {
        { ".cpp\r\n", 6 },
        { ".c++\r\n", 6 },
        { ".c\r\n",   4 },
        { ".CC\r\n",  5 }
      };

      int ext_index = -1;
      for (size_t i = 0; -1 == ext_index && i < ARRAY_SIZE(exts); ++i)
      {
        if (rb > exts[i].len && 0 == memcmp(buf + rb - exts[i].len, exts[i].text, exts[i].len))
        {
          ext_index = (int) i;
          break;
        }
      }

      bool is_src_file = false;
      if (ext_index >= 0)
      {
        is_src_file = true;
        for (DWORD i = 0; i < rb - exts[ext_index].len; ++i)
        {
          if (!isalnum(buf[i]))
          {
            is_src_file = false;
            break;
          }
        }
      }

      if (!is_src_file)
      {
        DWORD wb;
        WriteFile(target, buf, rb, &wb, NULL);
      }
      else
      {
        // Be silent
      }
    }
  }
  else
  {
    // Dump the contents of the temporary file to the TTY.
    for (;;)
    {
      DWORD rb, wb;
      if (!ReadFile(h, buf, sizeof(buf), &rb, NULL) || rb == 0)
        break;
      if (!WriteFile(target, buf, rb, &wb, NULL))
        break;
    }
  }

  // Mark the TTY as free again and wake waiters.
  MutexUnlock(&s_FdMutex);

  // Truncate the temporary file for reuse
  SetFilePointer(h, 0, NULL, FILE_BEGIN);
  SetEndOfFile(h);
}

static struct Win32EnvBinding
{
  const char* m_Name;
  const char* m_Value;
  size_t      m_NameLength;
} g_Win32Env[1024];

static char UTF8_WindowsEnvironment[128*1024];

static size_t g_Win32EnvCount;

void ExecInit(void)
{
  s_TundraPid = GetCurrentProcessId();

  if (0 == GetTempPathA(sizeof(s_TemporaryDir), s_TemporaryDir))
    Croak("error: couldn't get temporary directory path");

  MutexInit(&s_FdMutex);

  // Initialize win32 env block. We're going to let it leak.
  // This block contains a series of nul-terminated strings, with a double nul
  // terminator to indicated the end of the data.

  // Since all our operations are in UTF8 space, we're going to convert the windows environment once on startup into utf8 as well,
  // so that all follow up operations are fast.
  WCHAR* widecharenv = GetEnvironmentStringsW();
  WCHAR* searchForDoubleNull = widecharenv;
  int len = 0;
  while ((*(searchForDoubleNull + len)) != 0 || (*(searchForDoubleNull + len + 1)) != 0) len++;
  len += 2;
  WideCharToMultiByte(CP_UTF8, 0, widecharenv, len, UTF8_WindowsEnvironment, sizeof UTF8_WindowsEnvironment, NULL, NULL);

  const char* env = UTF8_WindowsEnvironment;
  size_t env_count = 0;

  while (*env && env_count < ARRAY_SIZE(g_Win32Env))
  {
    size_t len = strlen(env);

    if (const char* eq = strchr(env, '='))
    {
      // Discard empty variables that Windows sometimes has internally
      if (eq != env)
      {
        g_Win32Env[env_count].m_Name = env;
        g_Win32Env[env_count].m_Value = eq+1;
        g_Win32Env[env_count].m_NameLength = size_t(eq - env);
        ++env_count;
      }
    }

    env += len + 1;
  }

  g_Win32EnvCount = env_count;
}

static bool
AppendEnvVar(char* block, size_t block_size, size_t *cursor, const char *name, size_t name_len, const char* value)
{
  size_t value_len = strlen(value);
  size_t pos       = *cursor;

  if (pos + name_len + value_len + 2 > block_size)
    return false;

  memcpy(block + pos, name, name_len);
  pos += name_len;

  block[pos++] = '=';
  memcpy(block + pos, value, value_len);
  pos += value_len;

  block[pos++] = '\0';

  *cursor = pos;
  return true;
}

extern char* s_Win32EnvBlock;

static bool
MakeEnvBlock(char* env_block, size_t block_size, const EnvVariable *env_vars, int env_count, size_t* out_env_block_length)
{
  size_t cursor = 0;
  size_t env_var_len[ARRAY_SIZE(g_Win32Env)];
  unsigned char used_env[ARRAY_SIZE(g_Win32Env)];

  if (env_count > int(sizeof used_env))
    return false;

  for (int i = 0; i < env_count; ++i)
  {
    env_var_len[i] = strlen(env_vars[i].m_Name);
  }

  memset(used_env, 0, sizeof(used_env));

  // Loop through windows environment block and emit anything we're not going to override.
  for (size_t i = 0, count = g_Win32EnvCount; i < count; ++i)
  {
    bool replaced = false;

    for (int x = 0; !replaced && x < env_count; ++x)
    {
      if (used_env[x])
        continue;

      size_t len = env_var_len[x];
      if (len == g_Win32Env[i].m_NameLength && 0 == _memicmp(g_Win32Env[i].m_Name, env_vars[x].m_Name, len))
      {
        if (!AppendEnvVar(env_block, block_size, &cursor, env_vars[x].m_Name, len, env_vars[x].m_Value))
          return false;
        replaced = true;
        used_env[x] = 1;
      }
    }

    if (!replaced)
    {
      if (!AppendEnvVar(env_block, block_size, &cursor, g_Win32Env[i].m_Name, g_Win32Env[i].m_NameLength, g_Win32Env[i].m_Value))
        return false;
    }
  }

  // Loop through our env vars and emit those we didn't already push out.
  for (int i = 0; i < env_count; ++i)
  {
    if (used_env[i])
      continue;
    if (!AppendEnvVar(env_block, block_size, &cursor, env_vars[i].m_Name, env_var_len[i], env_vars[i].m_Value))
      return false;
  }

  env_block[cursor++] = '\0';
  env_block[cursor++] = '\0';
  *out_env_block_length = cursor;
  return true;
}

static void
PrintLineToHandle(HANDLE h, const char *str)
{
  DWORD bw;
  WriteFile(h, str, (DWORD) strlen(str), &bw, NULL);
  WriteFile(h, "\r\n", 2, &bw, NULL);
}

/*
   Win32Spawn -- spawn and wait for a a sub-process on Windows.

   We would like to say:

    return (int) _spawnlpe(_P_WAIT, "cmd", "/c", cmd_line, NULL, env);

   but it turns out spawnlpe() isn't thread-safe (MSVC2008) when setting
   environment data!  So we're doing it the hard way. It also would set the
   environment in the right way as we want to define our environment strings in
   addition to whatever is already set, not replace everything.
 */

static int Win32Spawn(int job_id, const char *cmd_line, const EnvVariable *env_vars, int env_count, const char *annotation, const char* echo_cmdline, bool force_use_tty)
{
  char buffer[8192];
  char env_block[128*1024];
  WCHAR env_block_wide[128 * 1024];
  HANDLE output_handle;
  STARTUPINFO sinfo;
  PROCESS_INFORMATION pinfo;

  MutexLock(&s_FdMutex);
  {
    HANDLE target = GetStdHandle(STD_OUTPUT_HANDLE);
    const char crlf[] = "\r\n";
    DWORD wb;
    if (annotation)
    {
      WriteFile(target, annotation, (DWORD) strlen(annotation), &wb, NULL);
      WriteFile(target, crlf, 2, &wb, NULL);
    }
    if (echo_cmdline)
    {
      WriteFile(target, echo_cmdline, (DWORD) strlen(echo_cmdline), &wb, NULL);
      WriteFile(target, crlf, 2, &wb, NULL);
    }
  }
  MutexUnlock(&s_FdMutex);

  size_t env_block_length = 0;
  if (!MakeEnvBlock(env_block, sizeof(env_block) - 2, env_vars, env_count, &env_block_length))
  {
    fprintf(stderr, "%d: env block error; too big?\n", job_id);
    return 1;
  }

<<<<<<< HEAD
  if (!MultiByteToWideChar(CP_UTF8, 0, env_block, env_block_length, env_block_wide, sizeof(env_block_wide)))
=======
  if (!MultiByteToWideChar(CP_UTF8, 0, env_block, env_block_length, env_block_wide, sizeof(env_block_wide)/sizeof(WCHAR)))
>>>>>>> ddf790fb
  {
    fprintf(stderr, "%d: Failed converting environment block to wide char\n", job_id);
    return 1;
  }

  _snprintf(buffer, sizeof(buffer), "cmd.exe /c \"%s\"", cmd_line);
  buffer[sizeof(buffer)-1] = '\0';

  if (!force_use_tty)
    output_handle = AllocFd(job_id);
  else
    output_handle = NULL;

  memset(&pinfo, 0, sizeof(pinfo));
  memset(&sinfo, 0, sizeof(sinfo));
  sinfo.cb = sizeof(sinfo);
  sinfo.hStdInput = NULL;
  sinfo.hStdOutput = sinfo.hStdError = output_handle;
  if (!force_use_tty)
    sinfo.dwFlags = STARTF_USESTDHANDLES;

  HANDLE job_object = CreateJobObject(NULL, NULL);
  if (!job_object)
  {
    char error[256];
    _snprintf(error, sizeof error, "ERROR: Couldn't create job object. Win32 error = %d", (int) GetLastError());
    PrintLineToHandle(output_handle, error);
    return 1;
  }

  DWORD result_code = 1;

<<<<<<< HEAD
  if (force_use_tty)
    MutexLock(&s_FdMutex);

=======
>>>>>>> ddf790fb
  if (CreateProcessA(NULL, buffer, NULL, NULL, TRUE, CREATE_SUSPENDED | CREATE_UNICODE_ENVIRONMENT, env_block_wide, NULL, &sinfo, &pinfo))
  {
    AssignProcessToJobObject(job_object, pinfo.hProcess);
    ResumeThread(pinfo.hThread);

    CloseHandle(pinfo.hThread);

    HANDLE handles[2];
    handles[0] = pinfo.hProcess;
    handles[1] = SignalGetHandle();

    switch (WaitForMultipleObjects(2, handles, FALSE, INFINITE))
    {
    case WAIT_OBJECT_0:
      // OK - command ran to completion.
      GetExitCodeProcess(pinfo.hProcess, &result_code);
      break;

    case WAIT_OBJECT_0 + 1:
      // We have been interrupted - kill the program.
      TerminateJobObject(job_object, 1);
      WaitForSingleObject(pinfo.hProcess, INFINITE);
      // Leave result_code at 1 to indicate failed build.
      break;
    }

    CloseHandle(pinfo.hProcess);
  }
  else
  {
    char error[256];
    _snprintf(error, sizeof error, "ERROR: Couldn't launch process. Win32 error = %d", (int) GetLastError());
    PrintLineToHandle(output_handle, error);
  }

  CloseHandle(job_object);

  if (force_use_tty)
    MutexUnlock(&s_FdMutex);
  else
    FreeFd(job_id, output_handle);

  return (int) result_code;
}

ExecResult ExecuteProcess(
      const char*         cmd_line,
      int                 env_count,
      const EnvVariable*  env_vars,
      int                 job_id,
      int                 echo_cmdline,
      const char*         annotation,
      bool                force_use_tty)
{
  static const char response_prefix[] = "@RESPONSE|";
  static const char response_suffix_char = '|';
  static const char always_response_prefix[] = "@RESPONSE!";
  static const char always_response_suffix_char = '!';
  static_assert(sizeof response_prefix == sizeof always_response_prefix, "Response prefix lengths differ");
  static const size_t response_prefix_len = sizeof(response_prefix) - 1;
  char command_buf[512];
  char option_buf[32];
  char new_cmd[8192];
  char response_suffix = response_suffix_char;
  const char* response;
  
  if (NULL == (response = strstr(cmd_line, response_prefix)))
  {
    if (NULL != (response = strstr(cmd_line, always_response_prefix)))
    {
      response_suffix = always_response_suffix_char;
    }
  }

  ExecResult result;
  result.m_WasSignalled = false;
  result.m_ReturnCode   = 1;

  /* scan for a @RESPONSE|<option>|.... section at the end of the command line */
  if (NULL != response)
  {
    const size_t cmd_len = strlen(cmd_line);
    const char *option, *option_end;

    option = response + response_prefix_len;

    if (NULL == (option_end = strchr(option, response_suffix)))
    {
      fprintf(stderr, "badly formatted @RESPONSE section; missing %c after option: %s\n", response_suffix, cmd_line);
      return result;
    }

    /* Limit on XP and later is 8191 chars; but play it safe */
    if (response_suffix == always_response_suffix_char || cmd_len > 8000)
    {
      char tmp_dir[MAX_PATH];
      char response_file[MAX_PATH];
      int cmd_result;
      DWORD rc;

      rc = GetTempPath(sizeof(tmp_dir), tmp_dir);
      if (rc >= sizeof(tmp_dir) || 0 == rc)
      {
        fprintf(stderr, "couldn't get temporary directory for response file; win32 error=%d", (int) GetLastError());
        return result;
      }

      if ('\\' == tmp_dir[rc-1])
        tmp_dir[rc-1] = '\0';

      static uint32_t foo = 0;
      uint32_t sequence = AtomicIncrement(&foo);

      _snprintf(response_file, sizeof response_file, "%s\\tundra.resp.%u.%u", tmp_dir, GetCurrentProcessId(), sequence);
      response_file[sizeof(response_file)-1] = '\0';

      {
        HANDLE hf = CreateFileA(response_file, GENERIC_WRITE, 0, NULL, CREATE_ALWAYS, FILE_ATTRIBUTE_NORMAL, NULL);
        if (INVALID_HANDLE_VALUE == hf)
        {
          fprintf(stderr, "couldn't create response file %s; @err=%u", response_file, (unsigned int) GetLastError());
          return result;
        }

        DWORD written;
        WriteFile(hf, option_end + 1, (DWORD) strlen(option_end + 1), &written, NULL);

        if (!CloseHandle(hf))
        {
          fprintf(stderr, "couldn't close response file %s: errno=%d", response_file, errno);
          return result;
        }
        hf = NULL;
      }

      {
        const int pre_suffix_len = (int)(response - cmd_line);
        int copy_len = std::min(pre_suffix_len, (int) (sizeof(command_buf) - 1));
        if (copy_len != pre_suffix_len)
        {
            char truncated_cmd[sizeof(command_buf)];
            _snprintf(truncated_cmd, sizeof(truncated_cmd) - 1, "%s", cmd_line);
            truncated_cmd[sizeof(truncated_cmd)-1] = '\0';

            fprintf(stderr, "Couldn't copy command (%s...) before response file suffix. "
                "Move the response file suffix closer to the command starting position.\n", truncated_cmd);
            return result;
        }
        strncpy(command_buf, cmd_line, copy_len);
        command_buf[copy_len] = '\0';
        copy_len = std::min((int) (option_end - option), (int) (sizeof(option_buf) - 1));
        strncpy(option_buf, option, copy_len);
        option_buf[copy_len] = '\0';
      }

      _snprintf(new_cmd, sizeof(new_cmd), "%s %s%s", command_buf, option_buf, response_file);
      new_cmd[sizeof(new_cmd)-1] = '\0';

      cmd_result = Win32Spawn(job_id, new_cmd, env_vars, env_count, annotation, echo_cmdline ? cmd_line : NULL, force_use_tty);

      remove(response_file);
      result.m_ReturnCode = cmd_result;
      return result;
    }
    else
    {
      size_t i, len;
      int copy_len = std::min((int) (response - cmd_line), (int) (sizeof(command_buf) - 1));
      strncpy(command_buf, cmd_line, copy_len);
      command_buf[copy_len] = '\0';
      _snprintf(new_cmd, sizeof(new_cmd), "%s%s", command_buf, option_end + 1);
      new_cmd[sizeof(new_cmd)-1] = '\0';

      /* Drop any newlines in the command line. They are needed for response
       * files only to make sure the max length doesn't exceed 128 kb */
      for (i = 0, len = strlen(new_cmd); i < len; ++i)
      {
        if (new_cmd[i] == '\n')
        {
          new_cmd[i] = ' ';
        }
      }

      result.m_ReturnCode = Win32Spawn(job_id, new_cmd, env_vars, env_count, annotation, echo_cmdline ? cmd_line : NULL, force_use_tty);
      return result;
    }
  }
  else
  {
    size_t i, len;

    /* Drop any newlines in the command line. They are needed for response
     * files only to make sure the max length doesn't exceed 128 kb */
    strncpy(new_cmd, cmd_line, sizeof(new_cmd));
    new_cmd[sizeof(new_cmd)-1] = '\0';

    for (i = 0, len = strlen(new_cmd); i < len; ++i)
    {
      if (new_cmd[i] == '\n')
      {
        new_cmd[i] = ' ';
      }
    }

    result.m_ReturnCode = Win32Spawn(job_id, new_cmd, env_vars, env_count, annotation, echo_cmdline ? cmd_line : NULL, force_use_tty);
    return result;
  }
}

}

#endif /* TUNDRA_WIN32 */<|MERGE_RESOLUTION|>--- conflicted
+++ resolved
@@ -360,11 +360,7 @@
     return 1;
   }
 
-<<<<<<< HEAD
-  if (!MultiByteToWideChar(CP_UTF8, 0, env_block, env_block_length, env_block_wide, sizeof(env_block_wide)))
-=======
   if (!MultiByteToWideChar(CP_UTF8, 0, env_block, env_block_length, env_block_wide, sizeof(env_block_wide)/sizeof(WCHAR)))
->>>>>>> ddf790fb
   {
     fprintf(stderr, "%d: Failed converting environment block to wide char\n", job_id);
     return 1;
@@ -397,12 +393,9 @@
 
   DWORD result_code = 1;
 
-<<<<<<< HEAD
   if (force_use_tty)
     MutexLock(&s_FdMutex);
 
-=======
->>>>>>> ddf790fb
   if (CreateProcessA(NULL, buffer, NULL, NULL, TRUE, CREATE_SUSPENDED | CREATE_UNICODE_ENVIRONMENT, env_block_wide, NULL, &sinfo, &pinfo))
   {
     AssignProcessToJobObject(job_object, pinfo.hProcess);
