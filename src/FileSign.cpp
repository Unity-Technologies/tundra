#include "FileSign.hpp"
#include "Hash.hpp"
#include "StatCache.hpp"
#include "Stats.hpp"
#include "DigestCache.hpp"
#include "Buffer.hpp"
#include <stdio.h>

namespace t2
{

static void ComputeFileSignatureSha1(HashState* state, StatCache* stat_cache, DigestCache* digest_cache, const char* filename, uint32_t fn_hash)
{
  FileInfo file_info = StatCacheStat(stat_cache, filename, fn_hash);

  if (!file_info.Exists())
  {
    HashAddInteger(state, ~0ull);
    return;
  }

  HashDigest digest;

  if (!DigestCacheGet(digest_cache, filename, fn_hash, file_info.m_Timestamp, &digest))
  {
    TimingScope timing_scope(&g_Stats.m_FileDigestCount, &g_Stats.m_FileDigestTimeCycles);

    FILE* f = fopen(filename, "rb");
    if (!f)
    {
      HashAddString(state, "<missing>");
      return;
    }

    HashState h;
    HashInit(&h);

    char buffer[8192];
    while (size_t nbytes = fread(buffer, 1, sizeof buffer, f))
    {
      HashUpdate(&h, buffer, nbytes);
    }
    fclose(f);

    HashFinalize(&h, &digest);
    DigestCacheSet(digest_cache, filename, fn_hash, file_info.m_Timestamp, digest);
  }
  else
  {
    AtomicIncrement(&g_Stats.m_DigestCacheHits);
  }

  HashUpdate(state, &digest, sizeof(digest));
}

static bool ComputeFileSignatureTimestamp(HashState* out, StatCache* stat_cache, const char* filename, uint32_t hash)
{
  FileInfo info = StatCacheStat(stat_cache, filename, hash);
  if (info.Exists())
    HashAddInteger(out, info.m_Timestamp);
  else
    HashAddInteger(out, ~0ull);
  return false;
}

void ComputeFileSignature(
  HashState*          out,
  StatCache*          stat_cache,
  DigestCache*        digest_cache,
  const char*         filename,
  uint32_t            fn_hash,
  const uint32_t      sha_extension_hashes[],
  int                 sha_extension_hash_count)
{
  if (const char* ext = strrchr(filename, '.'))
  {
    uint32_t ext_hash = Djb2Hash(ext);
    for (int i  = 0; i < sha_extension_hash_count; ++i)
    {
      if (sha_extension_hashes[i] == ext_hash)
      {
        ComputeFileSignatureSha1(out, stat_cache, digest_cache, filename, fn_hash);
        return;
      }
    }
  }

  ComputeFileSignatureTimestamp(out, stat_cache, filename, fn_hash);
}

t2::HashDigest CalculateGlobSignatureFor(const char* path, t2::MemAllocHeap* heap, t2::MemAllocLinear* scratch)
{
    // Helper for directory iteration + memory allocation of strings.  We need to
    // buffer the filenames as we need them in sorted order to ensure the results
    // are consistent between runs.
    struct IterContext
    {
      MemAllocLinear       *m_Allocator;
      MemAllocHeap         *m_Heap;
      Buffer<const char *>  m_Dirs;
      Buffer<const char *>  m_Files;

      void Init(MemAllocHeap* heap, MemAllocLinear* linear)
      {
        m_Allocator = linear;
        m_Heap      = heap;
        BufferInit(&m_Dirs);
        BufferInit(&m_Files);
      }

      void Destroy()
      {
        BufferDestroy(&m_Files, m_Heap);
        BufferDestroy(&m_Dirs, m_Heap);
      }

      static void Callback(void* user_data, const FileInfo& info, const char* path)
      {
        IterContext* self = (IterContext*) user_data;
        char* data = StrDup(self->m_Allocator, path);
        Buffer<const char*>* target = info.IsDirectory() ? &self->m_Dirs : &self->m_Files;
        BufferAppendOne(target, self->m_Heap, data);
      }

      static int SortStringPtrs(const void* l, const void* r)
      {
        return strcmp(*(const char**)l, *(const char**)r);
      }
    };

    // Set up to rewind allocator for each loop iteration
    MemAllocLinearScope mem_scope(scratch);

    // Set up context
    IterContext ctx;
    ctx.Init(heap, scratch);

    // Get directory data
    ListDirectory(path, &ctx, IterContext::Callback);

    // Sort data
    qsort(ctx.m_Dirs.m_Storage, ctx.m_Dirs.m_Size, sizeof(const char*), IterContext::SortStringPtrs);
    qsort(ctx.m_Files.m_Storage, ctx.m_Files.m_Size, sizeof(const char*), IterContext::SortStringPtrs);

    // Compute digest
    HashState h;
    HashInit(&h);
    for (const char* p : ctx.m_Dirs)
    {
<<<<<<< HEAD
      if (!ShouldFilter(p))
      {
        HashAddPath(&h, p);
        HashAddSeparator(&h);
      }
=======
      HashAddPath(&h, p);
      HashAddSeparator(&h);
>>>>>>> bcbe8963
    }

    for (const char* p : ctx.m_Files)
    {
<<<<<<< HEAD
      if (!ShouldFilter(p))
      {
        HashAddPath(&h, p);
        HashAddSeparator(&h);
      }
=======
      HashAddPath(&h, p);
      HashAddSeparator(&h);
>>>>>>> bcbe8963
    }

    HashDigest digest;
    HashFinalize(&h, &digest);

    ctx.Destroy();
    return digest;
}

}<|MERGE_RESOLUTION|>--- conflicted
+++ resolved
@@ -147,30 +147,14 @@
     HashInit(&h);
     for (const char* p : ctx.m_Dirs)
     {
-<<<<<<< HEAD
-      if (!ShouldFilter(p))
-      {
-        HashAddPath(&h, p);
-        HashAddSeparator(&h);
-      }
-=======
       HashAddPath(&h, p);
       HashAddSeparator(&h);
->>>>>>> bcbe8963
     }
 
     for (const char* p : ctx.m_Files)
     {
-<<<<<<< HEAD
-      if (!ShouldFilter(p))
-      {
-        HashAddPath(&h, p);
-        HashAddSeparator(&h);
-      }
-=======
       HashAddPath(&h, p);
       HashAddSeparator(&h);
->>>>>>> bcbe8963
     }
 
     HashDigest digest;
