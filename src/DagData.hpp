--- conflicted
+++ resolved
@@ -97,7 +97,7 @@
     {
         // Bottom 8 bits are reserved for the action type
         kFlagActionTypeMask = (1 << 8) - 1,
-    	
+
         // Set in m_Flags if it is safe to overwrite the output files in place.  If
         // this flag is not present, the build system will remove the output files
         // before running the action. This is useful to prevent tools that
@@ -158,11 +158,7 @@
 
 struct Dag
 {
-<<<<<<< HEAD
-    static const uint32_t MagicNumber = 0x9ea0a246 ^ kTundraHashMagic;
-=======
-    static const uint32_t MagicNumber = 0x24efa247 ^ kTundraHashMagic;
->>>>>>> e9dbbe9b
+    static const uint32_t MagicNumber = 0x24efa248 ^ kTundraHashMagic;
 
     uint32_t m_MagicNumber;
 
