RM = rm -f
MKDIR = mkdir -p
INSTALL_X = install -m 0755
INSTALL_F = install -m 0644

CFLAGS ?= -Wall
CPPFLAGS = -Ilua/src -Isrc -Iunittest/googletest/googletest/include -Iunittest/googletest/googletest -MMD -MP -DHAVE_GIT_INFO
CXXFLAGS ?= $(CFLAGS) -fno-exceptions

CXXLIBFLAGS ?=
LDFLAGS += -L$(BUILDDIR) -ltundra

PREFIX ?= /usr/local

# Handle travis builds specially - just trust what the CI tells us.
ifdef TRAVIS_BRANCH
GIT_BRANCH := $(TRAVIS_BRANCH)
else
GIT_BRANCH := $(shell (git branch --no-color 2>/dev/null) | sed -n '/^\*/s/^\* //p')
ifeq ($(GIT_BRANCH),)
GIT_BRANCH := unknown
GIT_FILE := dummy_version_file
else
GIT_FILE := .git/refs/heads/$(GIT_BRANCH)
endif
endif

CHECKED ?= no
ifeq ($(CHECKED), no)
CFLAGS += -O3 -DNDEBUG
BUILDDIR := build
else
CFLAGS += -g -D_DEBUG
BUILDDIR := build.checked
endif

CROSSMINGW ?= no
EXESUFFIX =

ifeq ($(CROSSMINGW), yes)
# Cross-compiling for windows on unix-like platform.
CROSS ?= x86_64-w64-mingw32-
CC := $(CROSS)gcc
CXX := $(CROSS)g++
AR := $(CROSS)ar rcus
CXXFLAGS += -std=gnu++11
CPPFLAGS += -D_WIN32 -DWINVER=0x0600 -D_WIN32_WINNT=0x0600 -D__MSVCRT_VERSION__=0x0601 -DFORCEINLINE='__inline __attribute__((always_inline))'
BUILDDIR := build.mingw
EXESUFFIX := .exe
else
CC ?= clang
CXX ?= clang++
AR= ar rcus

# Not cross-compiling. Detect options based on uname output.
UNAME := $(shell uname)
ifeq ($(UNAME), $(filter $(UNAME), FreeBSD NetBSD OpenBSD))
CC := clang
CXX := clang++
CXXFLAGS += -std=c++11
LDFLAGS += -lpthread
else
ifeq ($(UNAME), $(filter $(UNAME), Linux))
<<<<<<< HEAD
CXXFLAGS += -std=c++11 
=======
CC := clang
CXX := clang++
CXXFLAGS += -std=c++11
>>>>>>> 3eefe694
LDFLAGS += -pthread
else
ifeq ($(UNAME), $(filter $(UNAME), Darwin))
CXXFLAGS += -std=c++11
CXXFLAGS += -stdlib=libc++
LDFLAGS += -stdlib=libc++
else
ifeq ($(UNAME), $(filter $(UNAME), MINGW32_NT-5.1))
CXXFLAGS += -std=gnu++11
CPPFLAGS += -D_WIN32 -DWINVER=0x0501 -D_WIN32_WINNT=0x0501 -U__STRICT_ANSI__
EXESUFFIX := .exe
else
ifeq (MINGW32_NT, $(findstring MINGW32_NT, $(UNAME)))
CXXFLAGS += -std=gnu++11
CPPFLAGS += -D_WIN32 -DWINVER=0x0600 -D_WIN32_WINNT=0x0600 -D__MSVCRT_VERSION__=0x0601 -U__STRICT_ANSI__
EXESUFFIX := .exe
else
$(error "unknown platform $(UNAME)")
endif
endif
endif
endif
endif
endif

VPATH = lua/src:src:$(BUILDDIR):unittest

LUA_SOURCES = \
  lapi.c lauxlib.c lbaselib.c lcode.c \
  ldblib.c ldebug.c ldo.c ldump.c \
  lfunc.c lgc.c linit.c liolib.c \
  llex.c lmathlib.c lmem.c loadlib.c \
  lobject.c lopcodes.c loslib.c lparser.c \
  lstate.c lstring.c lstrlib.c ltable.c \
  ltablib.c ltm.c lundump.c lvm.c \
  lzio.c

LIBTUNDRA_SOURCES = \
	BinaryWriter.cpp BuildQueue.cpp Common.cpp DagGenerator.cpp \
	Driver.cpp FileInfo.cpp Hash.cpp HashTable.cpp \
	IncludeScanner.cpp JsonParse.cpp MemAllocHeap.cpp \
	MemAllocLinear.cpp MemoryMappedFile.cpp PathUtil.cpp Profiler.cpp \
	ScanCache.cpp Scanner.cpp SignalHandler.cpp StatCache.cpp \
	TargetSelect.cpp Thread.cpp TerminalIo.cpp \
	ExecUnix.cpp ExecWin32.cpp DigestCache.cpp FileSign.cpp \
	HashSha1.cpp HashFast.cpp ConditionVar.cpp ReadWriteLock.cpp

T2LUA_SOURCES = LuaMain.cpp LuaInterface.cpp LuaInterpolate.cpp LuaJsonWriter.cpp \
								LuaPath.cpp LuaProfiler.cpp

T2INSPECT_SOURCES = InspectMain.cpp

UNITTEST_SOURCES = \
	TestHarness.cpp Test_BitFuncs.cpp Test_Buffer.cpp Test_Djb2.cpp Test_Hash.cpp \
	Test_IncludeScanner.cpp Test_Json.cpp Test_MemAllocLinear.cpp Test_Pow2.cpp \
	Test_TargetSelect.cpp test_PathUtil.cpp Test_HashTable.cpp

TUNDRA_SOURCES = Main.cpp

PATHCONTROL_SOURCES = PathControl.cpp

LUA_OBJECTS       	 := $(addprefix $(BUILDDIR)/,$(LUA_SOURCES:.c=.o))
LIBTUNDRA_OBJECTS 	 := $(addprefix $(BUILDDIR)/,$(LIBTUNDRA_SOURCES:.cpp=.o))
LIBTUNDRA_OBJECTS		 := $(LIBTUNDRA_OBJECTS:.c=.o)
T2LUA_OBJECTS     	 := $(addprefix $(BUILDDIR)/,$(T2LUA_SOURCES:.cpp=.o))
T2INSPECT_OBJECTS 	 := $(addprefix $(BUILDDIR)/,$(T2INSPECT_SOURCES:.cpp=.o))
UNITTEST_OBJECTS  	 := $(addprefix $(BUILDDIR)/,$(UNITTEST_SOURCES:.cpp=.o))
TUNDRA_OBJECTS    	 := $(addprefix $(BUILDDIR)/,$(TUNDRA_SOURCES:.cpp=.o))

ALL_SOURCES = \
							$(TUNDRA_SOURCES) \
							$(LIBTUNDRA_SOURCES) \
						 	$(LUA_SOURCES) \
							$(T2LUA_SOURCES) \
							$(T2INSPECT_SOURCES) \
							$(PATHCONTROL_SOURCES)

ALL_DEPS    = $(ALL_SOURCES:.cpp=.d)
ALL_DEPS   := $(addprefix $(BUILDDIR)/,$(ALL_DEPS:.c=.d))

INSTALL_BASE   = $(DESTDIR)$(PREFIX)
INSTALL_BIN    = $(INSTALL_BASE)/bin
INSTALL_SCRIPT = $(INSTALL_BASE)/share/tundra

INSTALL_DIRS   = $(INSTALL_BIN) $(INSTALL_SCRIPT)
UNINSTALL_DIRS = $(INSTALL_SCRIPT)

FILES_BIN = tundra2$(EXESUFFIX) t2-lua$(EXESUFFIX) t2-inspect$(EXESUFFIX)

all: $(BUILDDIR)/tundra2$(EXESUFFIX) \
		 $(BUILDDIR)/t2-lua$(EXESUFFIX) \
		 $(BUILDDIR)/t2-inspect$(EXESUFFIX) \
		 $(BUILDDIR)/t2-unittest$(EXESUFFIX)

ifdef TRAVIS_COMMIT
$(BUILDDIR)/git_version_$(GIT_BRANCH).c:
	echo "const char g_GitVersion[] = \"$(TRAVIS_COMMIT)\";" > $@ && \
	echo "const char g_GitBranch[] = \"$(TRAVIS_BRANCH)\";" >> $@
else
$(BUILDDIR)/git_version_$(GIT_BRANCH).c: $(GIT_FILE)
	sed 's/^\(.*\)/const char g_GitVersion[] = "\1";/' < $^ > $@ && \
	echo 'const char g_GitBranch[] ="'$(GIT_BRANCH)'";' >> $@
endif

$(BUILDDIR)/git_version_$(GIT_BRANCH).o: $(BUILDDIR)/git_version_$(GIT_BRANCH).c

GIT_OBJS = $(BUILDDIR)/git_version_$(GIT_BRANCH).o

#Q ?= @
#E ?= @echo
Q ?=
E ?= @:

$(BUILDDIR):
	$(MKDIR) $(BUILDDIR)

$(BUILDDIR)/%.o: %.c
	@mkdir -p $(BUILDDIR)
	$(E) "CC $<"
	$(Q) $(CC) -c -o $@ $(CPPFLAGS) $(CFLAGS) $<

$(BUILDDIR)/%.o: %.cpp
	@mkdir -p $(BUILDDIR)
	$(E) "CXX $<"
	$(Q) $(CXX) -c -o $@ $(CPPFLAGS) $(CXXFLAGS) $<

$(BUILDDIR)/libtundralua.a: $(LUA_OBJECTS)
	$(E) "AR $@"
	$(Q) $(AR) $@ $^

$(BUILDDIR)/libtundra.a: $(LIBTUNDRA_OBJECTS)
	$(E) "AR $@"
	$(Q) $(AR) $@ $^

$(BUILDDIR)/tundra2$(EXESUFFIX): $(TUNDRA_OBJECTS) $(BUILDDIR)/libtundra.a $(GIT_OBJS)
	$(E) "LINK $@"
	$(Q) $(CXX) -o $@ $(CXXLIBFLAGS) $(GIT_OBJS) $(TUNDRA_OBJECTS) $(LDFLAGS)

$(BUILDDIR)/t2-lua$(EXESUFFIX): $(T2LUA_OBJECTS) $(BUILDDIR)/libtundra.a $(BUILDDIR)/libtundralua.a
	$(E) "LINK $@"
	$(Q) $(CXX) -o $@ $(CXXLIBFLAGS) $(T2LUA_OBJECTS) $(LDFLAGS) -ltundralua

$(BUILDDIR)/t2-inspect$(EXESUFFIX): $(T2INSPECT_OBJECTS) $(BUILDDIR)/libtundra.a
	$(E) "LINK $@"
	$(Q) $(CXX) -o $@ $(CXXLIBFLAGS) $(T2INSPECT_OBJECTS) $(LDFLAGS)

$(BUILDDIR)/t2-unittest$(EXESUFFIX): $(UNITTEST_OBJECTS) $(BUILDDIR)/libtundra.a
	$(E) "LINK $@"
	$(Q) $(CXX) -o $@ $(CXXLIBFLAGS) $(UNITTEST_OBJECTS) $(LDFLAGS)

$(BUILDDIR)/PathControl$(EXESUFFIX): PathControl.cpp
	@mkdir -p $(BUILDDIR)
	$(E) "LINK $@"
	$(Q) $(CXX) -o $@ $(CPPFLAGS) $(CXXFLAGS) $(CXXLIBFLAGS) -DUNICODE $^

install:
	@echo "Installing Tundra2 to $(INSTALL_BASE)"
	$(MKDIR) $(INSTALL_DIRS)
	cd $(BUILDDIR) && $(INSTALL_X) $(FILES_BIN) $(INSTALL_BIN)
	cp -r scripts/* $(INSTALL_SCRIPT)
	@echo "Installation complete"

uninstall:
	@echo "Uninstalling Tundra2 from $(INSTALL_BASE)"
	$(RM) -r $(UNINSTALL_DIRS)
	for file in $(FILES_BIN); do \
	  $(RM) $(INSTALL_BIN)/$$file; \
	  done
	@echo "Uninstallation complete"

clean:
	$(RM) -r $(BUILDDIR)

$(BUILDDIR)/tundra-manual.html: doc/manual.asciidoc
	asciidoc -o $@ $^

ALL_SCRIPTS := $(shell find scripts -name \*.lua -or -name \*.xml)

INSTALL_PRODUCTS = \
	$(BUILDDIR)/tundra2$(EXESUFFIX) \
	$(BUILDDIR)/t2-inspect$(EXESUFFIX) \
	$(BUILDDIR)/t2-lua$(EXESUFFIX) \
	$(BUILDDIR)/PathControl$(EXESUFFIX) \
	$(BUILDDIR)/tundra-manual.html \
	$(ALL_SCRIPTS)

installer: $(BUILDDIR)/Tundra-Setup.exe
windows-zip: $(BUILDDIR)/Tundra-Binaries.zip

$(BUILDDIR)/Tundra-Binaries.zip: $(INSTALL_PRODUCTS)
	mkdir $(BUILDDIR)/__zip && \
	mkdir $(BUILDDIR)/__zip/tundra && \
	mkdir $(BUILDDIR)/__zip/tundra/bin && \
	mkdir $(BUILDDIR)/__zip/tundra/doc && \
	ln -s $$PWD/$(BUILDDIR)/tundra2$(EXESUFFIX) $(BUILDDIR)/__zip/tundra/bin/ && \
	ln -s $$PWD/$(BUILDDIR)/t2-inspect$(EXESUFFIX) $(BUILDDIR)/__zip/tundra/bin/ && \
	ln -s $$PWD/$(BUILDDIR)/t2-lua$(EXESUFFIX) $(BUILDDIR)/__zip/tundra/bin/ && \
	ln -s $$PWD/$(BUILDDIR)/tundra-manual.html $(BUILDDIR)/__zip/tundra/doc/ && \
	ln -s $$PWD/scripts $(BUILDDIR)/__zip/tundra/ && \
	(cd $(BUILDDIR)/__zip && zip -r -9 ../Tundra-Binaries.zip tundra) && \
	rm -rf $(BUILDDIR)/__zip


$(BUILDDIR)/Tundra-Setup.exe: \
	$(INSTALL_PRODUCTS) \
	windows-installer/tundra.nsi
	makensis -NOCD -DBUILDDIR=$(BUILDDIR) windows-installer/tundra.nsi > $(BUILDDIR)/nsis.log 2>&1

.PHONY: clean all install uninstall installer win-zip run-unit-tests run-functional-tests run-all-tests

run-unit-tests: $(BUILDDIR)/t2-unittest$(EXESUFFIX)
	$(BUILDDIR)/t2-unittest$(EXESUFFIX)

run-functional-tests: $(BUILDDIR)/tundra2$(EXESUFFIX)
	perl run-tests.pl $(BUILDDIR)/tundra2$(EXESUFFIX)

run-all-tests: run-unit-tests run-functional-tests

-include $(ALL_DEPS)<|MERGE_RESOLUTION|>--- conflicted
+++ resolved
@@ -61,13 +61,7 @@
 LDFLAGS += -lpthread
 else
 ifeq ($(UNAME), $(filter $(UNAME), Linux))
-<<<<<<< HEAD
 CXXFLAGS += -std=c++11 
-=======
-CC := clang
-CXX := clang++
-CXXFLAGS += -std=c++11
->>>>>>> 3eefe694
 LDFLAGS += -pthread
 else
 ifeq ($(UNAME), $(filter $(UNAME), Darwin))
